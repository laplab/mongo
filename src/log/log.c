--- conflicted
+++ resolved
@@ -1524,23 +1524,14 @@
 			if (F_ISSET(logrec, WT_LOG_RECORD_COMPRESSED)) {
 				WT_ERR(__log_decompress(session, &buf,
 				    &uncitem));
-<<<<<<< HEAD
 				swap = buf;
 				buf = *uncitem;
 				*uncitem = swap;
 			}
 			WT_ERR((*func)(session,
-			    &buf, &rd_lsn, cookie, firstrecord));
+			    &buf, &rd_lsn, &next_lsn, cookie, firstrecord));
 			__wt_scr_free(session, &decryptitem);
 			__wt_scr_free(session, &uncitem);
-=======
-				WT_ERR((*func)(session, uncitem, &rd_lsn,
-				    &next_lsn, cookie, firstrecord));
-				__wt_scr_free(session, &uncitem);
-			} else
-				WT_ERR((*func)(session, &buf,
-				    &rd_lsn, &next_lsn, cookie, firstrecord));
->>>>>>> bd419fd1
 
 			firstrecord = 0;
 
