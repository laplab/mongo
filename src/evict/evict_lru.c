/*-
 * Copyright (c) 2014-2015 MongoDB, Inc.
 * Copyright (c) 2008-2014 WiredTiger, Inc.
 *	All rights reserved.
 *
 * See the file LICENSE for redistribution information.
 */

#include "wt_internal.h"

static int  __evict_clear_all_walks(WT_SESSION_IMPL *);
static int  __evict_clear_walks(WT_SESSION_IMPL *);
static int  WT_CDECL __evict_lru_cmp(const void *, const void *);
static int  __evict_lru_pages(WT_SESSION_IMPL *, int);
static int  __evict_lru_walk(WT_SESSION_IMPL *);
static int  __evict_page(WT_SESSION_IMPL *, int);
static int  __evict_pass(WT_SESSION_IMPL *);
static int  __evict_walk(WT_SESSION_IMPL *);
static int  __evict_walk_file(WT_SESSION_IMPL *, u_int *);
static WT_THREAD_RET __evict_worker(void *);
static int  __evict_server_work(WT_SESSION_IMPL *);

/*
 * __evict_read_gen --
 *	Get the adjusted read generation for an eviction entry.
 */
static inline uint64_t
__evict_read_gen(const WT_EVICT_ENTRY *entry)
{
	WT_PAGE *page;
	uint64_t read_gen;

	/* Never prioritize empty slots. */
	if (entry->ref == NULL)
		return (UINT64_MAX);

	page = entry->ref->page;

	/* Any empty page (leaf or internal), is a good choice. */
	if (__wt_page_is_empty(page))
		return (WT_READGEN_OLDEST);

	/*
	 * Skew the read generation for internal pages, we prefer to evict leaf
	 * pages.
	 */
	read_gen = page->read_gen + entry->btree->evict_priority;
	if (WT_PAGE_IS_INTERNAL(page))
		read_gen += WT_EVICT_INT_SKEW;

	return (read_gen);
}

/*
 * __evict_lru_cmp --
 *	Qsort function: sort the eviction array.
 */
static int WT_CDECL
__evict_lru_cmp(const void *a, const void *b)
{
	uint64_t a_lru, b_lru;

	a_lru = __evict_read_gen(a);
	b_lru = __evict_read_gen(b);

	return ((a_lru < b_lru) ? -1 : (a_lru == b_lru) ? 0 : 1);
}

/*
 * __evict_list_clear --
 *	Clear an entry in the LRU eviction list.
 */
static inline void
__evict_list_clear(WT_SESSION_IMPL *session, WT_EVICT_ENTRY *e)
{
	if (e->ref != NULL) {
		WT_ASSERT(session,
		    F_ISSET_ATOMIC(e->ref->page, WT_PAGE_EVICT_LRU));
		F_CLR_ATOMIC(e->ref->page, WT_PAGE_EVICT_LRU);
	}
	e->ref = NULL;
	e->btree = WT_DEBUG_POINT;
}

/*
 * __wt_evict_list_clear_page --
 *	Make sure a page is not in the LRU eviction list.  This called from the
 *	page eviction code to make sure there is no attempt to evict a child
 *	page multiple times.
 */
void
__wt_evict_list_clear_page(WT_SESSION_IMPL *session, WT_REF *ref)
{
	WT_CACHE *cache;
	WT_EVICT_ENTRY *evict;
	uint32_t i, elem;

	WT_ASSERT(session,
	    __wt_ref_is_root(ref) || ref->state == WT_REF_LOCKED);

	/* Fast path: if the page isn't on the queue, don't bother searching. */
	if (!F_ISSET_ATOMIC(ref->page, WT_PAGE_EVICT_LRU))
		return;

	cache = S2C(session)->cache;
	__wt_spin_lock(session, &cache->evict_lock);

	elem = cache->evict_max;
	for (i = 0, evict = cache->evict; i < elem; i++, evict++)
		if (evict->ref == ref) {
			__evict_list_clear(session, evict);
			break;
		}

	WT_ASSERT(session, !F_ISSET_ATOMIC(ref->page, WT_PAGE_EVICT_LRU));

	__wt_spin_unlock(session, &cache->evict_lock);
}

/*
 * __wt_evict_server_wake --
 *	Wake the eviction server thread.
 */
int
__wt_evict_server_wake(WT_SESSION_IMPL *session)
{
	WT_CACHE *cache;
	WT_CONNECTION_IMPL *conn;

	conn = S2C(session);
	cache = conn->cache;

	if (WT_VERBOSE_ISSET(session, WT_VERB_EVICTSERVER)) {
		uint64_t bytes_inuse, bytes_max;

		bytes_inuse = __wt_cache_bytes_inuse(cache);
		bytes_max = conn->cache_size;
		WT_RET(__wt_verbose(session, WT_VERB_EVICTSERVER,
		    "waking, bytes inuse %s max (%" PRIu64
		    "MB %s %" PRIu64 "MB)",
		    bytes_inuse <= bytes_max ? "<=" : ">",
		    bytes_inuse / WT_MEGABYTE,
		    bytes_inuse <= bytes_max ? "<=" : ">",
		    bytes_max / WT_MEGABYTE));
	}

	return (__wt_cond_signal(session, cache->evict_cond));
}

/*
 * __evict_server --
 *	Thread to evict pages from the cache.
 */
static WT_THREAD_RET
__evict_server(void *arg)
{
	WT_CACHE *cache;
	WT_CONNECTION_IMPL *conn;
	WT_DECL_RET;
	WT_SESSION_IMPL *session;

	session = arg;
	conn = S2C(session);
	cache = conn->cache;

	while (F_ISSET(conn, WT_CONN_EVICTION_RUN)) {
		/* Evict pages from the cache as needed. */
		WT_ERR(__evict_pass(session));

		if (!F_ISSET(conn, WT_CONN_EVICTION_RUN))
			break;

		/*
		 * Clear the walks so we don't pin pages while asleep,
		 * otherwise we can block applications evicting large pages.
		 */
		if (!F_ISSET(cache, WT_CACHE_STUCK)) {
			WT_ERR(__evict_clear_walks(session));

			/* Next time we wake up, reverse the sweep direction. */
			cache->flags ^= WT_CACHE_WALK_REVERSE;
		}

		WT_ERR(__wt_verbose(session, WT_VERB_EVICTSERVER, "sleeping"));
		/* Don't rely on signals: check periodically. */
		WT_ERR(__wt_cond_wait(session, cache->evict_cond, 100000));
		WT_ERR(__wt_verbose(session, WT_VERB_EVICTSERVER, "waking"));
	}

	/*
	 * The eviction server is shutting down: in case any trees are still
	 * open, clear all walks now so that they can be closed.
	 */
	WT_ERR(__evict_clear_all_walks(session));

	WT_ERR(__wt_verbose(
	    session, WT_VERB_EVICTSERVER, "cache eviction server exiting"));

	if (0) {
err:		WT_PANIC_MSG(session, ret, "cache eviction server error");
	}
	return (WT_THREAD_RET_VALUE);
}

/*
 * __evict_workers_resize --
 *	Resize the array of eviction workers (as needed after a reconfigure).
 *	We don't do this during the reconfigure because the eviction server
 *	thread owns these structures.
 */
static int
__evict_workers_resize(WT_SESSION_IMPL *session)
{
	WT_CONNECTION_IMPL *conn;
	WT_DECL_RET;
	WT_EVICT_WORKER *workers;
	size_t alloc;
	uint32_t i;

	conn = S2C(session);

	alloc = conn->evict_workers_alloc * sizeof(*workers);
	WT_RET(__wt_realloc(session, &alloc,
	    conn->evict_workers_max * sizeof(*workers), &conn->evict_workctx));
	workers = conn->evict_workctx;

	for (i = conn->evict_workers_alloc; i < conn->evict_workers_max; i++) {
		WT_ERR(__wt_open_internal_session(conn,
		    "eviction-worker", 1, 0, &workers[i].session));
		workers[i].id = i;

		/*
		 * Eviction worker threads get their own lookaside file cursor.
		 * Eviction worker threads may be called upon to perform slow
		 * operations for the block manager.
		 */
		F_SET(workers[i].session,
		    WT_SESSION_LOOKASIDE_CURSOR | WT_SESSION_CAN_WAIT);

		if (i < conn->evict_workers_min) {
			++conn->evict_workers;
			F_SET(&workers[i], WT_EVICT_WORKER_RUN);
			WT_ERR(__wt_thread_create(workers[i].session,
			    &workers[i].tid, __evict_worker, &workers[i]));
		}
	}

err:	conn->evict_workers_alloc = conn->evict_workers_max;
	return (ret);
}

/*
 * __wt_evict_create --
 *	Start the eviction server thread.
 */
int
__wt_evict_create(WT_SESSION_IMPL *session)
{
	WT_CONNECTION_IMPL *conn;

	conn = S2C(session);

	/* Set first, the thread might run before we finish up. */
	F_SET(conn, WT_CONN_EVICTION_RUN);

	/* We need a session handle because we're reading/writing pages. */
	WT_RET(__wt_open_internal_session(
	    conn, "eviction-server", 1, 0, &conn->evict_session));
	session = conn->evict_session;

	/*
	 * If eviction workers were configured, allocate sessions for them now.
	 * This is done to reduce the chance that we will open new eviction
	 * sessions after WT_CONNECTION::close is called.
	 *
	 * If there's only a single eviction thread, it may be called upon to
	 * perform slow operations for the block manager.  (The flag is not
	 * reset if reconfigured later, but I doubt that's a problem.)
	 */
	if (conn->evict_workers_max > 0)
		WT_RET(__evict_workers_resize(session));
	else
		F_SET(session, WT_SESSION_CAN_WAIT);

	/* The eviction server gets its own lookaside file cursor. */
	F_SET(session, WT_SESSION_LOOKASIDE_CURSOR);

	/*
	 * Start the primary eviction server thread after the worker threads
	 * have started to avoid it starting additional worker threads before
	 * the worker's sessions are created.
	 */
	WT_RET(__wt_thread_create(
	    session, &conn->evict_tid, __evict_server, session));
	conn->evict_tid_set = 1;

	return (0);
}

/*
 * __wt_evict_destroy --
 *	Destroy the eviction threads.
 */
int
__wt_evict_destroy(WT_SESSION_IMPL *session)
{
	WT_CACHE *cache;
	WT_CONNECTION_IMPL *conn;
	WT_DECL_RET;
	WT_EVICT_WORKER *workers;
	WT_SESSION *wt_session;
	uint32_t i;

	conn = S2C(session);
	cache = conn->cache;
	workers = conn->evict_workctx;

	F_CLR(conn, WT_CONN_EVICTION_RUN);

	/*
	 * Wait for the main eviction thread to exit before waiting on the
	 * helpers.  The eviction server spawns helper threads, so we can't
	 * safely know how many helpers are running until the main thread is
	 * done.
	 */
	WT_TRET(__wt_verbose(
	    session, WT_VERB_EVICTSERVER, "waiting for main thread"));
	if (conn->evict_tid_set) {
		WT_TRET(__wt_evict_server_wake(session));
		WT_TRET(__wt_thread_join(session, conn->evict_tid));
		conn->evict_tid_set = 0;
	}

	WT_TRET(__wt_verbose(
	    session, WT_VERB_EVICTSERVER, "waiting for helper threads"));
	for (i = 0; i < conn->evict_workers; i++) {
		WT_TRET(__wt_cond_signal(session, cache->evict_waiter_cond));
		WT_TRET(__wt_thread_join(session, workers[i].tid));
	}
	/* Handle shutdown when cleaning up after a failed open. */
	if (conn->evict_workctx != NULL) {
		for (i = 0; i < conn->evict_workers_alloc; i++) {
			wt_session = &conn->evict_workctx[i].session->iface;
			if (wt_session != NULL)
				WT_TRET(wt_session->close(wt_session, NULL));
		}
		__wt_free(session, conn->evict_workctx);
	}

	if (conn->evict_session != NULL) {
		wt_session = &conn->evict_session->iface;
		WT_TRET(wt_session->close(wt_session, NULL));

		conn->evict_session = NULL;
	}

	return (ret);
}

/*
 * __evict_worker --
 *	Thread to help evict pages from the cache.
 */
static WT_THREAD_RET
__evict_worker(void *arg)
{
	WT_CACHE *cache;
	WT_CONNECTION_IMPL *conn;
	WT_DECL_RET;
	WT_EVICT_WORKER *worker;
	WT_SESSION_IMPL *session;

	worker = arg;
	session = worker->session;
	conn = S2C(session);
	cache = conn->cache;

	while (F_ISSET(conn, WT_CONN_EVICTION_RUN) &&
	    F_ISSET(worker, WT_EVICT_WORKER_RUN)) {
		/* Don't spin in a busy loop if there is no work to do */
		if ((ret = __evict_lru_pages(session, 0)) == WT_NOTFOUND)
			WT_ERR(__wt_cond_wait(
			    session, cache->evict_waiter_cond, 10000));
		else
			WT_ERR(ret);
	}
	WT_ERR(__wt_verbose(
	    session, WT_VERB_EVICTSERVER, "cache eviction worker exiting"));

	if (0) {
err:		WT_PANIC_MSG(session, ret, "cache eviction worker error");
	}
	return (WT_THREAD_RET_VALUE);
}

/*
 * __evict_update_work --
 *	Configure eviction work state.
 */
static int
__evict_update_work(WT_SESSION_IMPL *session)
{
	WT_CACHE *cache;
	WT_CONNECTION_IMPL *conn;
	uint64_t bytes_inuse, bytes_max, dirty_inuse;

	conn = S2C(session);
	cache = conn->cache;

	/* Clear previous state. */
	cache->state = 0;

	if (!F_ISSET(conn, WT_CONN_EVICTION_RUN))
		return (0);

	/*
	 * Page eviction overrides the dirty target and other types of eviction,
	 * that is, we don't care where we are with respect to the dirty target
	 * if page eviction is configured.
	 *
	 * Avoid division by zero if the cache size has not yet been set in a
	 * shared cache.
	 */
	bytes_max = conn->cache_size + 1;
	bytes_inuse = __wt_cache_bytes_inuse(cache);
	if (bytes_inuse > (cache->eviction_target * bytes_max) / 100) {
		FLD_SET(cache->state, WT_EVICT_PASS_ALL);
		goto done;
	}

	dirty_inuse = __wt_cache_dirty_inuse(cache);
	if (dirty_inuse > (cache->eviction_dirty_target * bytes_max) / 100) {
		FLD_SET(cache->state, WT_EVICT_PASS_DIRTY);
		goto done;
	}

	/*
	 * Evict pages with oldest generation (which would otherwise block
	 * application threads), set regardless of whether we have reached
	 * the eviction trigger.
	 */
	if (F_ISSET(cache, WT_CACHE_WOULD_BLOCK)) {
		FLD_SET(cache->state, WT_EVICT_PASS_WOULD_BLOCK);

		F_CLR(cache, WT_CACHE_WOULD_BLOCK);
		goto done;
	}
	return (0);

done:	if (F_ISSET(cache, WT_CACHE_STUCK))
		FLD_SET(cache->state, WT_EVICT_PASS_AGGRESSIVE);
	return (1);
}

/*
 * __evict_pass --
 *	Evict pages from memory.
 */
static int
__evict_pass(WT_SESSION_IMPL *session)
{
	WT_CACHE *cache;
	WT_CONNECTION_IMPL *conn;
	WT_EVICT_WORKER *worker;
	uint64_t pages_evicted;
	int loop;

	conn = S2C(session);
	cache = conn->cache;

	/* Track whether pages are being evicted and progress is made. */
	pages_evicted = cache->pages_evict;

	/* Evict pages from the cache. */
	for (loop = 0;; loop++) {
		/*
		 * If there is a request to clear eviction walks, do that now,
		 * before checking if the cache is full.
		 */
		if (F_ISSET(cache, WT_CACHE_CLEAR_WALKS)) {
			F_CLR(cache, WT_CACHE_CLEAR_WALKS);
			WT_RET(__evict_clear_walks(session));
			WT_RET(__wt_cond_signal(
			    session, cache->evict_waiter_cond));
		}

		/*
		 * Increment the shared read generation.  We do this
		 * occasionally even if eviction is not currently required, so
		 * that pages have some relative read generation when the
		 * eviction server does need to do some work.
		 */
		__wt_cache_read_gen_incr(session);

		if (!__evict_update_work(session))
			break;

		if (loop > 10)
			FLD_SET(cache->state, WT_EVICT_PASS_AGGRESSIVE);

		/*
		 * Start a worker if we have capacity and we haven't reached
		 * the eviction targets.
		 */
		if (FLD_ISSET(cache->state, WT_EVICT_PASS_ALL |
		    WT_EVICT_PASS_DIRTY | WT_EVICT_PASS_WOULD_BLOCK) &&
		    conn->evict_workers < conn->evict_workers_max) {
			WT_RET(__wt_verbose(session, WT_VERB_EVICTSERVER,
			    "Starting evict worker: %"PRIu32"\n",
			    conn->evict_workers));
			if (conn->evict_workers >= conn->evict_workers_alloc)
				WT_RET(__evict_workers_resize(session));
			worker = &conn->evict_workctx[conn->evict_workers++];
			F_SET(worker, WT_EVICT_WORKER_RUN);
			WT_RET(__wt_thread_create(session,
			    &worker->tid, __evict_worker, worker));
		}

		WT_RET(__wt_verbose(session, WT_VERB_EVICTSERVER,
		    "Eviction pass with: Max: %" PRIu64
		    " In use: %" PRIu64 " Dirty: %" PRIu64,
		    conn->cache_size, cache->bytes_inmem, cache->bytes_dirty));

		WT_RET(__evict_lru_walk(session));
		WT_RET(__evict_server_work(session));

		/*
		 * If we're making progress, keep going; if we're not making
		 * any progress at all, mark the cache "stuck" and go back to
		 * sleep, it's not something we can fix.
		 */
		if (pages_evicted == cache->pages_evict) {
			/*
			 * Back off if we aren't making progress: walks hold
			 * the handle list lock, which blocks other operations
			 * that can free space in cache, such as LSM discarding
			 * handles.
			 */
			__wt_sleep(0, 1000 * (uint64_t)loop);
			if (loop == 100) {
				/*
				 * Mark the cache as stuck if we need space
				 * and aren't evicting any pages.
				 */
				if (!FLD_ISSET(cache->state,
				    WT_EVICT_PASS_WOULD_BLOCK)) {
					F_SET(cache, WT_CACHE_STUCK);
					WT_STAT_FAST_CONN_INCR(
					    session, cache_eviction_slow);
					WT_RET(__wt_verbose(
					    session, WT_VERB_EVICTSERVER,
					    "unable to reach eviction goal"));
				}
				break;
			}
		} else {
			loop = 0;
			pages_evicted = cache->pages_evict;
		}
	}
	return (0);
}

/*
 * __evict_clear_walk --
 *	Clear a single walk point.
 */
static int
__evict_clear_walk(WT_SESSION_IMPL *session)
{
	WT_BTREE *btree;
	WT_CACHE *cache;
	WT_REF *ref;

	btree = S2BT(session);
	cache = S2C(session)->cache;

	if (session->dhandle == cache->evict_file_next)
		cache->evict_file_next = NULL;

	if ((ref = btree->evict_ref) == NULL)
		return (0);

	/*
	 * Clear evict_ref first, in case releasing it forces eviction (we
	 * assert we never try to evict the current eviction walk point).
	 */
	btree->evict_ref = NULL;
	return (__wt_page_release(session, ref, WT_READ_NO_EVICT));
}

/*
 * __evict_clear_walks --
 *	Clear the eviction walk points for any file a session is waiting on.
 */
static int
__evict_clear_walks(WT_SESSION_IMPL *session)
{
	WT_CONNECTION_IMPL *conn;
	WT_DECL_RET;
	WT_SESSION_IMPL *s;
	u_int i, session_cnt;

	conn = S2C(session);

	WT_ORDERED_READ(session_cnt, conn->session_cnt);
	for (s = conn->sessions, i = 0; i < session_cnt; ++s, ++i) {
		if (!s->active || !F_ISSET(s, WT_SESSION_CLEAR_EVICT_WALK))
			continue;
		WT_WITH_DHANDLE(
		    session, s->dhandle, WT_TRET(__evict_clear_walk(session)));
	}
	return (ret);
}

/*
 * __evict_request_walk_clear --
 *	Request that the eviction server clear the tree's current eviction
 *	point.
 */
static int
__evict_request_walk_clear(WT_SESSION_IMPL *session)
{
	WT_BTREE *btree;
	WT_CACHE *cache;
	WT_DECL_RET;

	btree = S2BT(session);
	cache = S2C(session)->cache;

	F_SET(session, WT_SESSION_CLEAR_EVICT_WALK);

	while (ret == 0 && (btree->evict_ref != NULL ||
	    cache->evict_file_next == session->dhandle)) {
		F_SET(cache, WT_CACHE_CLEAR_WALKS);
		ret = __wt_cond_wait(
		    session, cache->evict_waiter_cond, 100000);
	}

	F_CLR(session, WT_SESSION_CLEAR_EVICT_WALK);

	return (ret);
}

/*
 * __evict_clear_all_walks --
 *	Clear the eviction walk points for all files a session is waiting on.
 */
static int
__evict_clear_all_walks(WT_SESSION_IMPL *session)
{
	WT_CONNECTION_IMPL *conn;
	WT_DATA_HANDLE *dhandle;
	WT_DECL_RET;

	conn = S2C(session);

	TAILQ_FOREACH(dhandle, &conn->dhqh, q)
		if (WT_PREFIX_MATCH(dhandle->name, "file:"))
			WT_WITH_DHANDLE(session,
			    dhandle, WT_TRET(__evict_clear_walk(session)));
	return (ret);
}

/*
 * __wt_evict_file_exclusive_on --
 *	Get exclusive eviction access to a file and discard any of the file's
 *	blocks queued for eviction.
 */
int
__wt_evict_file_exclusive_on(WT_SESSION_IMPL *session, int *evict_resetp)
{
	WT_BTREE *btree;
	WT_CACHE *cache;
	WT_EVICT_ENTRY *evict;
	u_int i, elem;

	btree = S2BT(session);
	cache = S2C(session)->cache;

	/*
	 * If the file isn't evictable, there's no work to do.
	 */
	if (F_ISSET(btree, WT_BTREE_NO_EVICTION)) {
		*evict_resetp = 0;
		return (0);
	}
	*evict_resetp = 1;

	/*
	 * Hold the walk lock to set the "no eviction" flag: no new pages from
	 * the file will be queued for eviction after this point.
	 */
	__wt_spin_lock(session, &cache->evict_walk_lock);
	F_SET(btree, WT_BTREE_NO_EVICTION);
	__wt_spin_unlock(session, &cache->evict_walk_lock);

	/* Clear any existing LRU eviction walk for the file. */
	WT_RET(__evict_request_walk_clear(session));

	/* Hold the evict lock to remove any queued pages from this file. */
	__wt_spin_lock(session, &cache->evict_lock);

	/*
	 * The eviction candidate list might reference pages from the file,
	 * clear it.
	 */
	elem = cache->evict_max;
	for (i = 0, evict = cache->evict; i < elem; i++, evict++)
		if (evict->btree == btree)
			__evict_list_clear(session, evict);
	__wt_spin_unlock(session, &cache->evict_lock);

	/*
	 * We have disabled further eviction: wait for concurrent LRU eviction
	 * activity to drain.
	 */
	while (btree->evict_busy > 0)
		__wt_yield();

	return (0);
}

/*
 * __wt_evict_file_exclusive_off --
 *	Release exclusive eviction access to a file.
 */
void
__wt_evict_file_exclusive_off(WT_SESSION_IMPL *session)
{
	WT_BTREE *btree;

	btree = S2BT(session);

	WT_ASSERT(session, btree->evict_ref == NULL);

	F_CLR(btree, WT_BTREE_NO_EVICTION);
}

/*
 * __evict_lru_pages --
 *	Get pages from the LRU queue to evict.
 */
static int
__evict_lru_pages(WT_SESSION_IMPL *session, int is_server)
{
	WT_DECL_RET;

	/*
	 * Reconcile and discard some pages: EBUSY is returned if a page fails
	 * eviction because it's unavailable, continue in that case.
	 */
	while ((ret = __evict_page(session, is_server)) == 0 || ret == EBUSY)
		;
	return (ret);
}

/*
 * __evict_lru_walk --
 *	Add pages to the LRU queue to be evicted from cache.
 */
static int
__evict_lru_walk(WT_SESSION_IMPL *session)
{
	WT_CACHE *cache;
	WT_DECL_RET;
	WT_EVICT_ENTRY *evict;
	uint64_t cutoff;
	uint32_t candidates, entries, i;

	cache = S2C(session)->cache;

	/* Get some more pages to consider for eviction. */
	if ((ret = __evict_walk(session)) != 0)
		return (ret == EBUSY ? 0 : ret);

	/* Sort the list into LRU order and restart. */
	__wt_spin_lock(session, &cache->evict_lock);

	entries = cache->evict_entries;
	qsort(cache->evict,
	    entries, sizeof(WT_EVICT_ENTRY), __evict_lru_cmp);

	while (entries > 0 && cache->evict[entries - 1].ref == NULL)
		--entries;

	cache->evict_entries = entries;

	if (entries == 0) {
		/*
		 * If there are no entries, there cannot be any candidates.
		 * Make sure application threads don't read past the end of the
		 * candidate list, or they may race with the next walk.
		 */
		cache->evict_candidates = 0;
		cache->evict_current = NULL;
		__wt_spin_unlock(session, &cache->evict_lock);
		return (0);
	}

	WT_ASSERT(session, cache->evict[0].ref != NULL);

	/* Track the oldest read generation we have in the queue. */
	cache->read_gen_oldest = cache->evict[0].ref->page->read_gen;

	if (FLD_ISSET(cache->state,
	    WT_EVICT_PASS_AGGRESSIVE | WT_EVICT_PASS_WOULD_BLOCK))
		/*
		 * Take all candidates if we only gathered pages with an oldest
		 * read generation set.
		 */
		cache->evict_candidates = entries;
	else {
		/* Find the bottom 25% of read generations. */
		cutoff = (3 * __evict_read_gen(&cache->evict[0]) +
		    __evict_read_gen(&cache->evict[entries - 1])) / 4;
		/*
		 * Don't take less than 10% or more than 50% of entries,
		 * regardless.  That said, if there is only one entry, which is
		 * normal when populating an empty file, don't exclude it.
		 */
		for (candidates = 1 + entries / 10;
		    candidates < entries / 2;
		    candidates++)
			if (__evict_read_gen(
			    &cache->evict[candidates]) > cutoff)
				break;
		cache->evict_candidates = candidates;
	}

	/* If we have more than the minimum number of entries, clear them. */
	if (cache->evict_entries > WT_EVICT_WALK_BASE) {
		for (i = WT_EVICT_WALK_BASE, evict = cache->evict + i;
		    i < cache->evict_entries;
		    i++, evict++)
			__evict_list_clear(session, evict);
		cache->evict_entries = WT_EVICT_WALK_BASE;
	}

	cache->evict_current = cache->evict;
	__wt_spin_unlock(session, &cache->evict_lock);

	/*
	 * The eviction server thread doesn't do any actual eviction if there
	 * are multiple eviction workers running.
	 */
	WT_RET(__wt_cond_signal(session, cache->evict_waiter_cond));

	return (0);
}

/*
 * __evict_server_work --
 *	Evict pages from the cache based on their read generation.
 */
static int
__evict_server_work(WT_SESSION_IMPL *session)
{
	WT_CACHE *cache;

	cache = S2C(session)->cache;

	if (S2C(session)->evict_workers > 1) {
		WT_STAT_FAST_CONN_INCR(
		    session, cache_eviction_server_not_evicting);

		/*
		 * If there are candidates queued, give other threads a chance
		 * to access them before gathering more.
		 */
		if (cache->evict_candidates > 10 &&
		    cache->evict_current != NULL)
			__wt_yield();
	} else
		WT_RET_NOTFOUND_OK(__evict_lru_pages(session, 1));

	return (0);
}

/*
 * __evict_walk --
 *	Fill in the array by walking the next set of pages.
 */
static int
__evict_walk(WT_SESSION_IMPL *session)
{
	WT_BTREE *btree;
	WT_CACHE *cache;
	WT_CONNECTION_IMPL *conn;
	WT_DATA_HANDLE *dhandle;
	WT_DECL_RET;
	u_int max_entries, prev_slot, retries, slot, start_slot, spins;
	int incr, dhandle_locked;

	conn = S2C(session);
	cache = S2C(session)->cache;
	dhandle = NULL;
	incr = dhandle_locked = 0;
	retries = 0;

	/*
	 * Update the oldest ID: we use it to decide whether pages are
	 * candidates for eviction.  Without this, if all threads are blocked
	 * after a long-running transaction (such as a checkpoint) completes,
	 * we may never start evicting again.
	 */
	__wt_txn_update_oldest(session, 1);

	if (cache->evict_current == NULL)
		WT_STAT_FAST_CONN_INCR(session, cache_eviction_queue_empty);
	else
		WT_STAT_FAST_CONN_INCR(session, cache_eviction_queue_not_empty);

	/*
	 * Set the starting slot in the queue and the maximum pages added
	 * per walk.
	 */
	start_slot = slot = cache->evict_entries;
	max_entries = slot + WT_EVICT_WALK_INCR;

retry:	while (slot < max_entries && ret == 0) {
		/*
		 * If another thread is waiting on the eviction server to clear
		 * the walk point in a tree, give up.
		 */
		if (F_ISSET(cache, WT_CACHE_CLEAR_WALKS))
			break;

		/*
		 * Lock the dhandle list to find the next handle and bump its
		 * reference count to keep it alive while we sweep.
		 */
		if (!dhandle_locked) {
			for (spins = 0; (ret = __wt_spin_trylock(
			    session, &conn->dhandle_lock)) == EBUSY &&
			    !F_ISSET(cache, WT_CACHE_CLEAR_WALKS);
			    spins++) {
				if (spins < 1000)
					__wt_yield();
				else
					__wt_sleep(0, 1000);
			}
			if (ret != 0)
				break;
			dhandle_locked = 1;
		}

		if (dhandle == NULL) {
			/*
			 * On entry, continue from wherever we got to in the
			 * scan last time through.  If we don't have a saved
			 * handle, start from the beginning of the list.
			 */
			if ((dhandle = cache->evict_file_next) != NULL)
				cache->evict_file_next = NULL;
			else
				dhandle = TAILQ_FIRST(&conn->dhqh);
		} else {
			if (incr) {
				WT_ASSERT(session, dhandle->session_inuse > 0);
				(void)WT_ATOMIC_SUB4(dhandle->session_inuse, 1);
				incr = 0;
			}
			dhandle = TAILQ_NEXT(dhandle, q);
		}

		/* If we reach the end of the list, we're done. */
		if (dhandle == NULL)
			break;

		/* Ignore non-file handles, or handles that aren't open. */
		if (!WT_PREFIX_MATCH(dhandle->name, "file:") ||
		    !F_ISSET(dhandle, WT_DHANDLE_OPEN))
			continue;

		/* Skip files that don't allow eviction. */
		btree = dhandle->handle;
		if (F_ISSET(btree, WT_BTREE_NO_EVICTION))
			continue;

		/*
		 * Also skip files that are checkpointing or configured to
		 * stick in cache until we get aggressive.
		 */
		if ((btree->checkpointing || btree->evict_priority != 0) &&
		    !FLD_ISSET(cache->state, WT_EVICT_PASS_AGGRESSIVE))
			continue;

		/* Skip files if we have used all available hazard pointers. */
		if (btree->evict_ref == NULL && session->nhazard >=
		    conn->hazard_max - WT_MIN(conn->hazard_max / 2, 10))
			continue;

		/*
		 * If we are filling the queue, skip files that haven't been
		 * useful in the past.
		 */
		if (btree->evict_walk_period != 0 &&
		    cache->evict_entries >= WT_EVICT_WALK_INCR &&
		    btree->evict_walk_skips++ < btree->evict_walk_period)
			continue;
		btree->evict_walk_skips = 0;
		prev_slot = slot;

		(void)WT_ATOMIC_ADD4(dhandle->session_inuse, 1);
		incr = 1;
		__wt_spin_unlock(session, &conn->dhandle_lock);
		dhandle_locked = 0;

		__wt_spin_lock(session, &cache->evict_walk_lock);

		/*
		 * Re-check the "no eviction" flag -- it is used to enforce
		 * exclusive access when a handle is being closed.
		 */
		if (!F_ISSET(btree, WT_BTREE_NO_EVICTION)) {
			WT_WITH_DHANDLE(session, dhandle,
			    ret = __evict_walk_file(session, &slot));
			WT_ASSERT(session, session->split_gen == 0);
		}

		__wt_spin_unlock(session, &cache->evict_walk_lock);

		/*
		 * If we didn't find any candidates in the file, skip it next
		 * time.
		 */
		if (slot == prev_slot)
			btree->evict_walk_period = WT_MIN(
			    WT_MAX(1, 2 * btree->evict_walk_period), 100);
		else
			btree->evict_walk_period = 0;
	}

	if (incr) {
		/* Remember the file we should visit first, next loop. */
		cache->evict_file_next = dhandle;

		WT_ASSERT(session, dhandle->session_inuse > 0);
		(void)WT_ATOMIC_SUB4(dhandle->session_inuse, 1);
		incr = 0;
	}

	if (dhandle_locked) {
		__wt_spin_unlock(session, &conn->dhandle_lock);
		dhandle_locked = 0;
	}

	/*
	 * Walk the list of files a few times if we don't find enough pages.
	 * Try two passes through all the files, give up when we have some
	 * candidates and we aren't finding more.
	 */
	if (!F_ISSET(cache, WT_CACHE_CLEAR_WALKS) && ret == 0 &&
	    slot < max_entries && (retries < 2 ||
	    (retries < 10 &&
	    !FLD_ISSET(cache->state, WT_EVICT_PASS_WOULD_BLOCK) &&
	    (slot == cache->evict_entries || slot > start_slot)))) {
		start_slot = slot;
		++retries;
		goto retry;
	}

	cache->evict_entries = slot;
	return (ret);
}

/*
 * __evict_init_candidate --
 *	Initialize a WT_EVICT_ENTRY structure with a given page.
 */
static void
__evict_init_candidate(
    WT_SESSION_IMPL *session, WT_EVICT_ENTRY *evict, WT_REF *ref)
{
	WT_CACHE *cache;
	u_int slot;

	cache = S2C(session)->cache;

	/* Keep track of the maximum slot we are using. */
	slot = (u_int)(evict - cache->evict);
	if (slot >= cache->evict_max)
		cache->evict_max = slot + 1;

	if (evict->ref != NULL)
		__evict_list_clear(session, evict);
	evict->ref = ref;
	evict->btree = S2BT(session);

	/* Mark the page on the list */
	F_SET_ATOMIC(ref->page, WT_PAGE_EVICT_LRU);
}

/*
 * __evict_walk_file --
 *	Get a few page eviction candidates from a single underlying file.
 */
static int
__evict_walk_file(WT_SESSION_IMPL *session, u_int *slotp)
{
	WT_BTREE *btree;
	WT_CACHE *cache;
	WT_CONNECTION_IMPL *conn;
	WT_DECL_RET;
	WT_EVICT_ENTRY *end, *evict, *start;
	WT_PAGE *page;
	WT_PAGE_MODIFY *mod;
	WT_REF *ref;
	uint64_t pages_walked;
	uint32_t walk_flags;
	int enough, internal_pages, modified, restarts;

	conn = S2C(session);
	btree = S2BT(session);
	cache = conn->cache;
	start = cache->evict + *slotp;
	end = WT_MIN(start + WT_EVICT_WALK_PER_FILE,
	    cache->evict + cache->evict_slots);
	enough = internal_pages = restarts = 0;

	walk_flags = WT_READ_CACHE | WT_READ_NO_EVICT |
	    WT_READ_NO_GEN | WT_READ_NO_WAIT;

	if (F_ISSET(cache, WT_CACHE_WALK_REVERSE))
		walk_flags |= WT_READ_PREV;

	/*
	 * Get some more eviction candidate pages.
	 *
	 * !!! Take care terminating this loop.
	 *
	 * Don't make an extra call to __wt_tree_walk after we hit the end of a
	 * tree: that will leave a page pinned, which may prevent any work from
	 * being done.
	 *
	 * Once we hit the page limit, do one more step through the walk in
	 * case we are appending and only the last page in the file is live.
	 */
	for (evict = start, pages_walked = 0;
	    evict < end && !enough && (ret == 0 || ret == WT_NOTFOUND);
	    ret = __wt_tree_walk(
	    session, &btree->evict_ref, &pages_walked, walk_flags)) {
		enough = (pages_walked > WT_EVICT_MAX_PER_FILE);
		if ((ref = btree->evict_ref) == NULL) {
			if (++restarts == 2 || enough)
				break;
			continue;
		}

		/* Ignore root pages entirely. */
		if (__wt_ref_is_root(ref))
			continue;

		page = ref->page;
		modified = __wt_page_is_modified(page);

		/*
		 * Use the EVICT_LRU flag to avoid putting pages onto the list
		 * multiple times.
		 */
		if (F_ISSET_ATOMIC(page, WT_PAGE_EVICT_LRU))
			continue;

		/* Pages we no longer need (clean or dirty), are found money. */
		if (__wt_page_is_empty(page))
			goto fast;

		/* Optionally ignore clean pages. */
		if (!modified && FLD_ISSET(cache->state, WT_EVICT_PASS_DIRTY))
			continue;

		/*
		 * If we are only trickling out pages marked for definite
		 * eviction, skip anything that isn't marked.
		 */
		if (FLD_ISSET(cache->state, WT_EVICT_PASS_WOULD_BLOCK) &&
		    page->read_gen != WT_READGEN_OLDEST)
			continue;

		/* Limit internal pages to 50% unless we get aggressive. */
		if (WT_PAGE_IS_INTERNAL(page) &&
		    ++internal_pages > WT_EVICT_WALK_PER_FILE / 2 &&
		    !FLD_ISSET(cache->state, WT_EVICT_PASS_AGGRESSIVE))
			continue;

		/*
		 * If this page has never been considered for eviction, set its
		 * read generation to somewhere in the middle of the LRU list.
		 */
		if (page->read_gen == WT_READGEN_NOTSET)
			page->read_gen = __wt_cache_read_gen_new(session);

fast:		/* If the page can't be evicted, give up. */
		if (!__wt_page_can_evict(session, page, 1, NULL))
			continue;

		/*
		 * Additional tests if eviction is likely to succeed.
		 *
		 * If eviction is stuck or we are helping with forced eviction,
		 * try anyway: maybe a transaction that was running last time
		 * we wrote the page has since rolled back, or we can help the
		 * checkpoint complete sooner. Additionally, being stuck will
		 * configure lookaside file writes in reconciliation, allowing
		 * us to evict pages we can't usually evict.
		 */
		if (!FLD_ISSET(cache->state,
		    WT_EVICT_PASS_AGGRESSIVE | WT_EVICT_PASS_WOULD_BLOCK)) {
			/*
			 * Note: take care with ordering: if we detected that
			 * the page is modified above, we expect mod != NULL.
			 */
			mod = page->modify;

			/*
			 * If the page is clean but has modifications that
			 * appear too new to evict, skip it.
			 */
			if (!modified && mod != NULL &&
			    !__wt_txn_visible_all(session, mod->rec_max_txn))
				continue;

			/*
			 * If the oldest transaction hasn't changed since the
			 * last time this page was written, it's unlikely we
			 * can make progress.  Similarly, if the most recent
			 * update on the page is not yet globally visible,
			 * eviction will fail.  These heuristics attempt to
			 * avoid repeated attempts to evict the same page.
			 */
			if (modified &&
			    (mod->disk_snap_min == conn->txn_global.oldest_id ||
			    !__wt_txn_visible_all(session, mod->update_txn)))
				continue;
		}

		WT_ASSERT(session, evict->ref == NULL);
		__evict_init_candidate(session, evict, ref);
		++evict;

		WT_RET(__wt_verbose(session, WT_VERB_EVICTSERVER,
		    "select: %p, size %" PRIu64, page, page->memory_footprint));
	}
	WT_RET_NOTFOUND_OK(ret);

	*slotp += (u_int)(evict - start);

	/*
	 * If we happen to end up on the root page, clear it.  We have to track
	 * hazard pointers, and the root page complicates that calculation.
	 *
	 * Also clear the walk if we land on a page requiring forced eviction.
	 * The eviction server may go to sleep, and we want this page evicted
	 * as quickly as possible.
	 */
	if ((ref = btree->evict_ref) != NULL && (__wt_ref_is_root(ref) ||
	    ref->page->read_gen == WT_READGEN_OLDEST)) {
		btree->evict_ref = NULL;
		WT_RET(__wt_page_release(session, ref, WT_READ_NO_EVICT));
	}

	WT_STAT_FAST_CONN_INCRV(session, cache_eviction_walk, pages_walked);

	return (0);
}

/*
 * __evict_get_ref --
 *	Get a page for eviction.
 */
static int
__evict_get_ref(
    WT_SESSION_IMPL *session, int is_server, WT_BTREE **btreep, WT_REF **refp)
{
	WT_CACHE *cache;
	WT_EVICT_ENTRY *evict;
	uint32_t candidates;

	cache = S2C(session)->cache;
	*btreep = NULL;
	*refp = NULL;

	/*
	 * Avoid the LRU lock if no pages are available.  If there are pages
	 * available, spin until we get the lock.  If this function returns
	 * without getting a page to evict, application threads assume there
	 * are no more pages available and will attempt to wake the eviction
	 * server.
	 */
	for (;;) {
		if (cache->evict_current == NULL)
			return (WT_NOTFOUND);
		if (__wt_spin_trylock(session, &cache->evict_lock) == 0)
			break;
		__wt_yield();
	}

	/*
	 * The eviction server only tries to evict half of the pages before
	 * looking for more.
	 */
	candidates = cache->evict_candidates;
	if (is_server && candidates > 1)
		candidates /= 2;

	/* Get the next page queued for eviction. */
	while ((evict = cache->evict_current) != NULL &&
	    evict < cache->evict + candidates && evict->ref != NULL) {
		WT_ASSERT(session, evict->btree != NULL);

		/* Move to the next item. */
		++cache->evict_current;

		/*
		 * Lock the page while holding the eviction mutex to prevent
		 * multiple attempts to evict it.  For pages that are already
		 * being evicted, this operation will fail and we will move on.
		 */
		if (!WT_ATOMIC_CAS4(
		    evict->ref->state, WT_REF_MEM, WT_REF_LOCKED)) {
			__evict_list_clear(session, evict);
			continue;
		}

		/*
		 * Increment the busy count in the btree handle to prevent it
		 * from being closed under us.
		 */
		(void)WT_ATOMIC_ADD4(evict->btree->evict_busy, 1);

		*btreep = evict->btree;
		*refp = evict->ref;

		/*
		 * Remove the entry so we never try to reconcile the same page
		 * on reconciliation error.
		 */
		__evict_list_clear(session, evict);
		break;
	}

	/* Clear the current pointer if there are no more candidates. */
	if (evict >= cache->evict + cache->evict_candidates)
		cache->evict_current = NULL;
	__wt_spin_unlock(session, &cache->evict_lock);

	return ((*refp == NULL) ? WT_NOTFOUND : 0);
}

/*
 * __evict_page --
 *	Called by both eviction and application threads to evict a page.
 */
static int
__evict_page(WT_SESSION_IMPL *session, int is_server)
{
	WT_BTREE *btree;
	WT_CACHE *cache;
	WT_DECL_RET;
	WT_PAGE *page;
	WT_REF *ref;

	WT_RET(__evict_get_ref(session, is_server, &btree, &ref));
	WT_ASSERT(session, ref->state == WT_REF_LOCKED);

	/*
	 * An internal session flags either the server itself or an eviction
	 * worker thread.
	 */
	if (F_ISSET(session, WT_SESSION_INTERNAL)) {
		if (is_server)
			WT_STAT_FAST_CONN_INCR(
			    session, cache_eviction_server_evicting);
		else
			WT_STAT_FAST_CONN_INCR(
			    session, cache_eviction_worker_evicting);
	} else
		WT_STAT_FAST_CONN_INCR(session, cache_eviction_app);

	/*
	 * In case something goes wrong, don't pick the same set of pages every
	 * time.
	 *
	 * We used to bump the page's read generation only if eviction failed,
	 * but that isn't safe: at that point, eviction has already unlocked
	 * the page and some other thread may have evicted it by the time we
	 * look at it.
	 */
	page = ref->page;
	if (page->read_gen != WT_READGEN_OLDEST)
		page->read_gen = __wt_cache_read_gen_bump(session);

	/*
	 * If we are evicting in a dead tree, don't write dirty pages.
	 *
	 * Force pages clean to keep statistics correct and to let the
	 * page-discard function assert that no dirty pages are ever
	 * discarded.
	 */
	if (F_ISSET(btree->dhandle, WT_DHANDLE_DEAD) &&
	    __wt_page_is_modified(page)) {
		page->modify->write_gen = 0;
		__wt_cache_dirty_decr(session, page);
	}

	WT_WITH_BTREE(session, btree, ret = __wt_evict(session, ref, 0));

	(void)WT_ATOMIC_SUB4(btree->evict_busy, 1);

	WT_RET(ret);

	cache = S2C(session)->cache;
	if (F_ISSET(cache, WT_CACHE_STUCK))
		F_CLR(cache, WT_CACHE_STUCK);

	return (ret);
}

/*
 * __wt_cache_eviction_worker --
 *	Worker function for __wt_cache_eviction_check: evict pages if the cache
 * crosses its boundaries.
 */
int
__wt_cache_eviction_worker(WT_SESSION_IMPL *session, int busy, int pct_full)
{
	WT_CACHE *cache;
	WT_CONNECTION_IMPL *conn;
	WT_DECL_RET;
	WT_TXN_GLOBAL *txn_global;
	WT_TXN_STATE *txn_state;
	int count, q_found, txn_busy;

	conn = S2C(session);
	cache = conn->cache;

	/* First, wake the eviction server. */
	WT_RET(__wt_evict_server_wake(session));

	/*
	 * If the current transaction is keeping the oldest ID pinned, it is in
	 * the middle of an operation.	This may prevent the oldest ID from
	 * moving forward, leading to deadlock, so only evict what we can.
	 * Otherwise, we are at a transaction boundary and we can work harder
	 * to make sure there is free space in the cache.
	 */
	txn_global = &conn->txn_global;
	txn_state = WT_SESSION_TXN_STATE(session);
	txn_busy = txn_state->id != WT_TXN_NONE ||
	    session->nhazard > 0 ||
	    (txn_state->snap_min != WT_TXN_NONE &&
	    txn_global->current != txn_global->oldest_id);
	if (txn_busy) {
		if (pct_full < 100)
			return (0);
		busy = 1;
	}

	/*
	 * If we're busy, either because of the transaction check we just did,
	 * or because our caller is waiting on a longer-than-usual event (such
	 * as a page read), limit the work to a single eviction and return. If
	 * that's not the case, we can do more.
	 */
	count = busy ? 1 : 10;

	for (;;) {
		/*
		 * A pathological case: if we're the oldest transaction in the
		 * system and the eviction server is stuck trying to find space,
		 * abort the transaction to give up all hazard pointers before
		 * trying again.
		 */
		if (F_ISSET(cache, WT_CACHE_STUCK) &&
		    __wt_txn_am_oldest(session)) {
			F_CLR(cache, WT_CACHE_STUCK);
			WT_STAT_FAST_CONN_INCR(session, txn_fail_cache);
			return (WT_ROLLBACK);
		}

		/* Evict a page. */
		q_found = 0;
		switch (ret = __evict_page(session, 0)) {
		case 0:
			cache->app_evicts++;
			if (--count == 0)
				return (0);

			q_found = 1;
			break;
		case EBUSY:
			continue;
		case WT_NOTFOUND:
			break;
		default:
			return (ret);
		}

		/* See if eviction is still needed. */
		if (!__wt_eviction_needed(session, NULL))
			return (0);

		/* If we found pages in the eviction queue, continue there. */
		if (q_found)
			continue;

		/*
		 * The cache is still full and no pages were found in the queue
		 * to evict.  If this transaction is the one holding back the
		 * oldest ID, we can't wait forever.  We'll block next time we
		 * are not busy.
		 */
		if (busy) {
			__wt_txn_update_oldest(session, 0);
			if (txn_state->id == txn_global->oldest_id ||
			    txn_state->snap_min == txn_global->oldest_id)
				return (0);
		}

		/* Wait for the queue to re-populate before trying again. */
		WT_RET(
		    __wt_cond_wait(session, cache->evict_waiter_cond, 100000));

		cache->app_waits++;
		/* Check if things have changed so that we are busy. */
		if (!busy && txn_state->snap_min != WT_TXN_NONE &&
		    txn_global->current != txn_global->oldest_id)
			busy = count = 1;
	}
	/* NOTREACHED */
}

#ifdef HAVE_DIAGNOSTIC
/*
 * __wt_cache_dump --
 *	Dump debugging information to stdout about the size of the files in the
 *	cache.
 *
 *	NOTE: this function is not called anywhere, it is intended to be called
 *	from a debugger.
 */
int
__wt_cache_dump(WT_SESSION_IMPL *session, const char *ofile)
{
	FILE *fp;
	WT_CONNECTION_IMPL *conn;
	WT_DATA_HANDLE *dhandle, *saved_dhandle;
	WT_PAGE *page;
	WT_REF *next_walk;
	uint64_t file_intl_pages, file_leaf_pages;
	uint64_t file_bytes, file_dirty, total_bytes;

	conn = S2C(session);
	total_bytes = 0;

<<<<<<< HEAD
	if (ofile == NULL)
		fp = stdout;
	else
		WT_RET(__wt_fopen(session, ofile, WT_FHANDLE_WRITE, 0, &fp));

	saved_dhandle = session->dhandle;
	SLIST_FOREACH(dhandle, &conn->dhlh, l) {
=======
	TAILQ_FOREACH(dhandle, &conn->dhqh, q) {
>>>>>>> 46c53331
		if (!WT_PREFIX_MATCH(dhandle->name, "file:") ||
		    !F_ISSET(dhandle, WT_DHANDLE_OPEN))
			continue;

		file_bytes = file_dirty = file_intl_pages = file_leaf_pages = 0;
		next_walk = NULL;
		session->dhandle = dhandle;
		while (__wt_tree_walk(session,
		    &next_walk, NULL, WT_READ_CACHE | WT_READ_NO_WAIT) == 0 &&
		    next_walk != NULL) {
			page = next_walk->page;
			if (WT_PAGE_IS_INTERNAL(page))
				++file_intl_pages;
			else
				++file_leaf_pages;
			file_bytes += page->memory_footprint;
			if (__wt_page_is_modified(page))
				file_dirty += page->memory_footprint;
			(void)__wt_fprintf(fp,
			    "%" WT_SIZET_FMT ", ", page->memory_footprint);
		}
		session->dhandle = NULL;

		(void)__wt_fprintf(fp, "\n" "cache dump: %s%s%s%s:"
		    " %" PRIu64 " intl pages, %" PRIu64 " leaf pages,"
		    " %" PRIu64 "MB, %" PRIu64 "MB dirty\n",
		    dhandle->name,
		    dhandle->checkpoint == NULL ? "" : " [",
		    dhandle->checkpoint == NULL ? "" : dhandle->checkpoint,
		    dhandle->checkpoint == NULL ? "" : "]\n\n",
		    file_intl_pages, file_leaf_pages,
		    file_bytes >> 20, file_dirty >> 20);

		total_bytes += file_bytes;
	}
	session->dhandle = saved_dhandle;

	(void)__wt_fprintf(fp, "cache dump: total found = %" PRIu64 "MB"
	    " vs tracked inuse %" PRIu64 "MB\n",
	    total_bytes >> 20, __wt_cache_bytes_inuse(conn->cache) >> 20);
	if (fp != stdout)
		WT_RET(__wt_fclose(&fp, WT_FHANDLE_WRITE));
	return (0);
}
#endif<|MERGE_RESOLUTION|>--- conflicted
+++ resolved
@@ -1554,17 +1554,13 @@
 	conn = S2C(session);
 	total_bytes = 0;
 
-<<<<<<< HEAD
 	if (ofile == NULL)
 		fp = stdout;
 	else
 		WT_RET(__wt_fopen(session, ofile, WT_FHANDLE_WRITE, 0, &fp));
 
 	saved_dhandle = session->dhandle;
-	SLIST_FOREACH(dhandle, &conn->dhlh, l) {
-=======
 	TAILQ_FOREACH(dhandle, &conn->dhqh, q) {
->>>>>>> 46c53331
 		if (!WT_PREFIX_MATCH(dhandle->name, "file:") ||
 		    !F_ISSET(dhandle, WT_DHANDLE_OPEN))
 			continue;
