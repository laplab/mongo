/*-
 * Copyright (c) 2008-2013 WiredTiger, Inc.
 *	All rights reserved.
 *
 * See the file LICENSE for redistribution information.
 */

<<<<<<< HEAD
static inline void __wt_txn_read_first(WT_SESSION_IMPL *session);
static inline void __wt_txn_read_last(WT_SESSION_IMPL *session);

=======
/*
 * __wt_txn_modify --
 *	Mark a WT_UPDATE object modified by the current transaction.
 */
>>>>>>> 4107ba08
static inline int
__txn_next_op(WT_SESSION_IMPL *session, WT_TXN_OP **opp)
{
	WT_TXN *txn;

	txn = &session->txn;
	WT_ASSERT(session, F_ISSET(txn, TXN_RUNNING));
	WT_RET(__wt_realloc_def(session, &txn->mod_alloc,
	    txn->mod_count + 1, &txn->mod));

	*opp = &txn->mod[txn->mod_count++];
	WT_CLEAR(**opp);
	return (0);
}

/*
 * __wt_txn_modify --
 *	Mark a WT_UPDATE object modified by the current transaction.
 */
static inline int
__wt_txn_modify(WT_SESSION_IMPL *session, WT_CURSOR_BTREE *cbt, WT_UPDATE *upd)
{
	WT_TXN_OP *op;

	WT_RET(__txn_next_op(session, &op));
	op->type = F_ISSET(session, WT_SESSION_LOGGING_INMEM) ?
	    TXN_OP_INMEM : TXN_OP_BASIC;
	if (cbt->btree->type == BTREE_ROW)
		WT_RET(__wt_row_key_get(cbt, &op->u.op.key));
	op->u.op.ins = cbt->ins;
	op->u.op.upd = upd;
	op->fileid = S2BT(session)->id;
	upd->txnid = session->txn.id;
	return (0);
}

/*
 * __wt_txn_modify_ref --
 *	Mark a WT_REF object modified by the current transaction.
 */
static inline int
__wt_txn_modify_ref(WT_SESSION_IMPL *session, WT_REF *ref)
{
	WT_TXN_OP *op;

	WT_RET(__txn_next_op(session, &op));
	op->type = TXN_OP_REF;
	op->u.ref = ref;
	ref->txnid = session->txn.id;
	return (0);
}

/*
 * __wt_txn_unmodify --
 *	If threads race making updates, they may discard the last referenced
 *	WT_UPDATE item while the transaction is still active.  This function
 *	removes the last update item from the "log".
 */
static inline void
__wt_txn_unmodify(WT_SESSION_IMPL *session)
{
	WT_TXN *txn;

	txn = &session->txn;
	if (F_ISSET(txn, TXN_RUNNING)) {
		WT_ASSERT(session, txn->mod_count > 0);
		txn->mod_count--;
	}
}

/*
 * __wt_txn_visible --
 *	Can the current transaction see the given ID?
 */
static inline int
__wt_txn_visible(WT_SESSION_IMPL *session, uint64_t id)
{
	WT_TXN *txn;

	/* Nobody sees the results of aborted transactions. */
	if (id == WT_TXN_ABORTED)
		return (0);

	/* Changes with no associated transaction are always visible. */
	if (id == WT_TXN_NONE)
		return (1);

	/* Transactions see their own changes. */
	txn = &session->txn;
	if (id == txn->id)
		return (1);

	/*
	 * Read-uncommitted transactions see all other changes.
	 *
	 * All metadata reads are at read-uncommitted isolation.  That's
	 * because once a schema-level operation completes, subsequent
	 * operations must see the current version of checkpoint metadata, or
	 * they may try to read blocks that may have been freed from a file.
	 * Metadata updates use non-transactional techniques (such as the
	 * schema and metadata locks) to protect access to in-flight updates.
	 */
	if (txn->isolation == TXN_ISO_READ_UNCOMMITTED ||
	    S2BT_SAFE(session) == session->metafile)
		return (1);

	/*
	 * TXN_ISO_SNAPSHOT, TXN_ISO_READ_COMMITTED: the ID is visible if it is
	 * not the result of a concurrent transaction, that is, if was
	 * committed before the snapshot was taken.
	 *
	 * The order here is important: anything newer than the maximum ID we
	 * saw when taking the snapshot should be invisible, even if the
	 * snapshot is empty.
	 */
	if (TXNID_LE(txn->snap_max, id))
		return (0);
	if (txn->snapshot_count == 0 || TXNID_LT(id, txn->snap_min))
		return (1);

	return (bsearch(&id, txn->snapshot, txn->snapshot_count,
	    sizeof(uint64_t), __wt_txnid_cmp) == NULL);
}

/*
 * __wt_txn_visible_all --
 *	Check if a given transaction ID is "globally visible".	This is, if
 *	all sessions in the system will see the transaction ID.
 */
static inline int
__wt_txn_visible_all(WT_SESSION_IMPL *session, uint64_t id)
{
	WT_TXN_GLOBAL *txn_global;
	uint64_t oldest_id;

	txn_global = &S2C(session)->txn_global;
	oldest_id = txn_global->oldest_id;
	return (TXNID_LT(id, oldest_id));
}

/*
 * __wt_txn_read_skip --
 *	Get the first visible update in a list (or NULL if none are visible),
 *	and report whether uncommitted changes were skipped.
 */
static inline WT_UPDATE *
__wt_txn_read_skip(WT_SESSION_IMPL *session, WT_UPDATE *upd, int *skipp)
{
	*skipp = 0;
	while (upd != NULL && !__wt_txn_visible(session, upd->txnid)) {
		if (upd->txnid != WT_TXN_ABORTED)
			*skipp = 1;
		upd = upd->next;
	}

	return (upd);
}

/*
 * __wt_txn_read --
 *	Get the first visible update in a list (or NULL if none are visible).
 */
static inline WT_UPDATE *
__wt_txn_read(WT_SESSION_IMPL *session, WT_UPDATE *upd)
{
	while (upd != NULL && !__wt_txn_visible(session, upd->txnid))
		upd = upd->next;

	return (upd);
}

/*
 * __wt_txn_update_check --
 *	Check if the current transaction can update an item.
 */
static inline int
__wt_txn_update_check(WT_SESSION_IMPL *session, WT_UPDATE *upd)
{
	WT_TXN *txn;

	txn = &session->txn;
	if (txn->isolation == TXN_ISO_SNAPSHOT)
		while (upd != NULL && !__wt_txn_visible(session, upd->txnid)) {
			if (upd->txnid != WT_TXN_ABORTED) {
				WT_DSTAT_INCR(session, txn_update_conflict);
				return (WT_DEADLOCK);
			}
			upd = upd->next;
		}

	return (0);
}

/*
 * __wt_txn_autocommit_check --
 *	If an auto-commit transaction is required, start one.
 */
static inline int
__wt_txn_autocommit_check(WT_SESSION_IMPL *session)
{
	WT_TXN *txn;

	txn = &session->txn;
	if (F_ISSET(txn, TXN_AUTOCOMMIT)) {
		F_CLR(txn, TXN_AUTOCOMMIT);
		return (__wt_txn_begin(session, NULL));
	}

	return (0);
}

/*
 * __wt_txn_read_first --
 *	Called for the first page read for a session.
 */
static inline void
__wt_txn_read_first(WT_SESSION_IMPL *session)
{
	WT_TXN *txn;
	WT_TXN_GLOBAL *txn_global;
	WT_TXN_STATE *txn_state;

	txn = &session->txn;
	txn_global = &S2C(session)->txn_global;
	txn_state = &txn_global->states[session->id];

	WT_ASSERT(session, F_ISSET(txn, TXN_RUNNING) ||
	    (txn_state->id == WT_TXN_NONE &&
	    txn_state->snap_min == WT_TXN_NONE));

	if (txn->isolation == TXN_ISO_READ_COMMITTED ||
	    (!F_ISSET(txn, TXN_RUNNING) &&
	    txn->isolation == TXN_ISO_SNAPSHOT))
		__wt_txn_refresh(session, WT_TXN_NONE, 1);
}

/*
 * __wt_txn_read_last --
 *	Called when the last page for a session is released.
 */
static inline void
__wt_txn_read_last(WT_SESSION_IMPL *session)
{
	WT_TXN *txn;
	WT_TXN_STATE *txn_state;

	txn = &session->txn;
	txn_state = &S2C(session)->txn_global.states[session->id];

	/* Release the snap_min ID we put in the global table. */
	if (txn->isolation == TXN_ISO_READ_COMMITTED ||
	    (!F_ISSET(txn, TXN_RUNNING) &&
	    txn->isolation == TXN_ISO_SNAPSHOT))
		__wt_txn_release_snapshot(session);
	else if (!F_ISSET(txn, TXN_RUNNING))
		txn_state->snap_min = WT_TXN_NONE;
}

/*
 * __wt_txn_cursor_op --
 *	Called for each cursor operation.
 */
static inline void
__wt_txn_cursor_op(WT_SESSION_IMPL *session)
{
	WT_TXN *txn;
	WT_TXN_GLOBAL *txn_global;
	WT_TXN_STATE *txn_state;

	txn = &session->txn;
	txn_global = &S2C(session)->txn_global;
	txn_state = &txn_global->states[session->id];

	/*
	 * If there is no transaction running (so we don't have an ID), and no
	 * snapshot allocated, put an ID in the global table to prevent any
	 * update that we are reading from being trimmed to save memory.  Do a
	 * read before the write because this shared data is accessed a lot.
	 *
	 * !!!
	 * Note:  We are updating the global table unprotected, so the
	 * oldest_id may move past this ID if a scan races with this
	 * value being published.  That said, read-uncommitted operations
	 * always take the most recent version of a value, so for that version
	 * to be freed, two newer versions would have to be committed.  Putting
	 * this snap_min ID in the table prevents the oldest ID from moving
	 * further forward, so that once a read-uncommitted cursor is
	 * positioned on a value, it can't be freed.
	 */
	if (txn->isolation == TXN_ISO_READ_UNCOMMITTED &&
	    !F_ISSET(txn, TXN_RUNNING) &&
	    TXNID_LT(txn_state->snap_min, txn_global->last_running))
		txn_state->snap_min = txn_global->last_running;
}

/*
 * __wt_txn_am_oldest --
 *	Am I the oldest transaction in the system?
 */
static inline int
__wt_txn_am_oldest(WT_SESSION_IMPL *session)
{
	WT_CONNECTION_IMPL *conn;
	WT_TXN *txn;
	WT_TXN_GLOBAL *txn_global;
	WT_TXN_STATE *s;
	uint64_t id, my_id;
	uint32_t i, session_cnt;

	/* Cache the result: if we're the oldest, don't keep checking. */
	txn = &session->txn;
	if (F_ISSET(txn, TXN_OLDEST))
		return (1);

	conn = S2C(session);
	txn_global = &conn->txn_global;

	/*
	 * Use this slightly convoluted way to get our ID, in case session->txn
	 * has been hijacked for eviction.
	 */
	s = &txn_global->states[session->id];
	if ((my_id = s->id) == WT_TXN_NONE)
		return (0);

	WT_ORDERED_READ(session_cnt, conn->session_cnt);
	for (i = 0, s = txn_global->states;
	    i < session_cnt;
	    i++, s++)
		if ((id = s->id) != WT_TXN_NONE && TXNID_LT(id, my_id))
			return (0);

	F_SET(txn, TXN_OLDEST);
	return (1);
}<|MERGE_RESOLUTION|>--- conflicted
+++ resolved
@@ -5,16 +5,13 @@
  * See the file LICENSE for redistribution information.
  */
 
-<<<<<<< HEAD
 static inline void __wt_txn_read_first(WT_SESSION_IMPL *session);
 static inline void __wt_txn_read_last(WT_SESSION_IMPL *session);
 
-=======
 /*
  * __wt_txn_modify --
  *	Mark a WT_UPDATE object modified by the current transaction.
  */
->>>>>>> 4107ba08
 static inline int
 __txn_next_op(WT_SESSION_IMPL *session, WT_TXN_OP **opp)
 {
