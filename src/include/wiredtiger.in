--- conflicted
+++ resolved
@@ -3671,21 +3671,6 @@
 /*! cursor: cursor search near calls */
 #define	WT_STAT_CONN_CURSOR_SEARCH_NEAR			1063
 /*! cursor: cursor update calls */
-<<<<<<< HEAD
-#define	WT_STAT_CONN_CURSOR_UPDATE			1064
-/*! data-handle: connection dhandles swept */
-#define	WT_STAT_CONN_DH_CONN_HANDLES			1065
-/*! data-handle: connection candidate referenced */
-#define	WT_STAT_CONN_DH_CONN_REF			1066
-/*! data-handle: connection sweeps */
-#define	WT_STAT_CONN_DH_CONN_SWEEPS			1067
-/*! data-handle: connection time-of-death sets */
-#define	WT_STAT_CONN_DH_CONN_TOD			1068
-/*! data-handle: session dhandles swept */
-#define	WT_STAT_CONN_DH_SESSION_HANDLES			1069
-/*! data-handle: session sweep attempts */
-#define	WT_STAT_CONN_DH_SESSION_SWEEPS			1070
-=======
 #define	WT_STAT_CONN_CURSOR_UPDATE			1063
 /*! data-handle: session dhandles swept */
 #define	WT_STAT_CONN_DH_SESSION_HANDLES			1064
@@ -3701,7 +3686,6 @@
 #define	WT_STAT_CONN_DH_SWEEP_TOD			1069
 /*! data-handle: connection sweeps */
 #define	WT_STAT_CONN_DH_SWEEPS				1070
->>>>>>> eaa5e5ae
 /*! connection: files currently open */
 #define	WT_STAT_CONN_FILE_OPEN				1071
 /*! log: total log buffer size */
@@ -3762,103 +3746,6 @@
 #define	WT_STAT_CONN_LOG_WRITE_LSN			1099
 /*! log: log write operations */
 #define	WT_STAT_CONN_LOG_WRITES				1100
-<<<<<<< HEAD
-/*! lookaside: lookaside table insert calls */
-#define	WT_STAT_CONN_LOOKASIDE_CURSOR_INSERT		1101
-/*! lookaside: lookaside table cursor-insert key and value bytes inserted */
-#define	WT_STAT_CONN_LOOKASIDE_CURSOR_INSERT_BYTES	1102
-/*! lookaside: lookaside table remove calls */
-#define	WT_STAT_CONN_LOOKASIDE_CURSOR_REMOVE		1103
-/*! LSM: sleep for LSM checkpoint throttle */
-#define	WT_STAT_CONN_LSM_CHECKPOINT_THROTTLE		1104
-/*! LSM: sleep for LSM merge throttle */
-#define	WT_STAT_CONN_LSM_MERGE_THROTTLE			1105
-/*! LSM: rows merged in an LSM tree */
-#define	WT_STAT_CONN_LSM_ROWS_MERGED			1106
-/*! LSM: application work units currently queued */
-#define	WT_STAT_CONN_LSM_WORK_QUEUE_APP			1107
-/*! LSM: merge work units currently queued */
-#define	WT_STAT_CONN_LSM_WORK_QUEUE_MANAGER		1108
-/*! LSM: tree queue hit maximum */
-#define	WT_STAT_CONN_LSM_WORK_QUEUE_MAX			1109
-/*! LSM: switch work units currently queued */
-#define	WT_STAT_CONN_LSM_WORK_QUEUE_SWITCH		1110
-/*! LSM: tree maintenance operations scheduled */
-#define	WT_STAT_CONN_LSM_WORK_UNITS_CREATED		1111
-/*! LSM: tree maintenance operations discarded */
-#define	WT_STAT_CONN_LSM_WORK_UNITS_DISCARDED		1112
-/*! LSM: tree maintenance operations executed */
-#define	WT_STAT_CONN_LSM_WORK_UNITS_DONE		1113
-/*! connection: memory allocations */
-#define	WT_STAT_CONN_MEMORY_ALLOCATION			1114
-/*! connection: memory frees */
-#define	WT_STAT_CONN_MEMORY_FREE			1115
-/*! connection: memory re-allocations */
-#define	WT_STAT_CONN_MEMORY_GROW			1116
-/*! thread-yield: page acquire busy blocked */
-#define	WT_STAT_CONN_PAGE_BUSY_BLOCKED			1117
-/*! thread-yield: page acquire eviction blocked */
-#define	WT_STAT_CONN_PAGE_FORCIBLE_EVICT_BLOCKED	1118
-/*! thread-yield: page acquire locked blocked */
-#define	WT_STAT_CONN_PAGE_LOCKED_BLOCKED		1119
-/*! thread-yield: page acquire read blocked */
-#define	WT_STAT_CONN_PAGE_READ_BLOCKED			1120
-/*! thread-yield: page acquire time sleeping (usecs) */
-#define	WT_STAT_CONN_PAGE_SLEEP				1121
-/*! connection: total read I/Os */
-#define	WT_STAT_CONN_READ_IO				1122
-/*! reconciliation: page reconciliation calls */
-#define	WT_STAT_CONN_REC_PAGES				1123
-/*! reconciliation: page reconciliation calls for eviction */
-#define	WT_STAT_CONN_REC_PAGES_EVICTION			1124
-/*! reconciliation: page reconciliation block requires lookaside records */
-#define	WT_STAT_CONN_REC_PAGES_LOOKASIDE		1125
-/*! reconciliation: page reconciliation block requires in-memory
- * restoration */
-#define	WT_STAT_CONN_REC_PAGES_RESTORE			1126
-/*! reconciliation: split bytes currently awaiting free */
-#define	WT_STAT_CONN_REC_SPLIT_STASHED_BYTES		1127
-/*! reconciliation: split objects currently awaiting free */
-#define	WT_STAT_CONN_REC_SPLIT_STASHED_OBJECTS		1128
-/*! connection: pthread mutex shared lock read-lock calls */
-#define	WT_STAT_CONN_RWLOCK_READ			1129
-/*! connection: pthread mutex shared lock write-lock calls */
-#define	WT_STAT_CONN_RWLOCK_WRITE			1130
-/*! session: open cursor count */
-#define	WT_STAT_CONN_SESSION_CURSOR_OPEN		1131
-/*! session: open session count */
-#define	WT_STAT_CONN_SESSION_OPEN			1132
-/*! transaction: transaction begins */
-#define	WT_STAT_CONN_TXN_BEGIN				1133
-/*! transaction: transaction checkpoints */
-#define	WT_STAT_CONN_TXN_CHECKPOINT			1134
-/*! transaction: transaction checkpoint generation */
-#define	WT_STAT_CONN_TXN_CHECKPOINT_GENERATION		1135
-/*! transaction: transaction checkpoint currently running */
-#define	WT_STAT_CONN_TXN_CHECKPOINT_RUNNING		1136
-/*! transaction: transaction checkpoint max time (msecs) */
-#define	WT_STAT_CONN_TXN_CHECKPOINT_TIME_MAX		1137
-/*! transaction: transaction checkpoint min time (msecs) */
-#define	WT_STAT_CONN_TXN_CHECKPOINT_TIME_MIN		1138
-/*! transaction: transaction checkpoint most recent time (msecs) */
-#define	WT_STAT_CONN_TXN_CHECKPOINT_TIME_RECENT		1139
-/*! transaction: transaction checkpoint total time (msecs) */
-#define	WT_STAT_CONN_TXN_CHECKPOINT_TIME_TOTAL		1140
-/*! transaction: transactions committed */
-#define	WT_STAT_CONN_TXN_COMMIT				1141
-/*! transaction: transaction failures due to cache overflow */
-#define	WT_STAT_CONN_TXN_FAIL_CACHE			1142
-/*! transaction: transaction range of IDs currently pinned by a checkpoint */
-#define	WT_STAT_CONN_TXN_PINNED_CHECKPOINT_RANGE	1143
-/*! transaction: transaction range of IDs currently pinned */
-#define	WT_STAT_CONN_TXN_PINNED_RANGE			1144
-/*! transaction: transactions rolled back */
-#define	WT_STAT_CONN_TXN_ROLLBACK			1145
-/*! transaction: transaction sync calls */
-#define	WT_STAT_CONN_TXN_SYNC				1146
-/*! connection: total write I/Os */
-#define	WT_STAT_CONN_WRITE_IO				1147
-=======
 /*! LSM: sleep for LSM checkpoint throttle */
 #define	WT_STAT_CONN_LSM_CHECKPOINT_THROTTLE		1101
 /*! LSM: sleep for LSM merge throttle */
@@ -3943,7 +3830,6 @@
 #define	WT_STAT_CONN_TXN_SYNC				1141
 /*! connection: total write I/Os */
 #define	WT_STAT_CONN_WRITE_IO				1142
->>>>>>> eaa5e5ae
 
 /*!
  * @}
