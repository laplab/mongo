/*-
 * Copyright (c) 2014-2016 MongoDB, Inc.
 * Copyright (c) 2008-2014 WiredTiger, Inc.
 *	All rights reserved.
 *
 * See the file LICENSE for redistribution information.
 */

#include "wt_internal.h"
/* I'm sure we need to config this */
#include <dirent.h>

/*
 * __wt_posix_directory_list --
 *	Get a list of files from a directory, POSIX version.
 */
int
__wt_posix_directory_list(WT_FILE_SYSTEM *file_system,
    WT_SESSION *wt_session, const char *directory,
    const char *prefix, char ***dirlistp, uint32_t *countp)
{
	struct dirent *dp;
	DIR *dirp;
	WT_DECL_RET;
	WT_SESSION_IMPL *session;
	size_t dirallocsz;
	uint32_t count;
	int tret;
	char **entries;

	WT_UNUSED(file_system);

	session = (WT_SESSION_IMPL *)wt_session;

	*dirlistp = NULL;
	*countp = 0;

	dirp = NULL;
	dirallocsz = 0;
	entries = NULL;

<<<<<<< HEAD
	WT_SYSCALL_RETRY(((dirp = opendir(path)) == NULL ? -1 : 0), ret);
=======
	WT_SYSCALL_RETRY(((dirp = opendir(directory)) == NULL ? -1 : 0), ret);
>>>>>>> d8fb874f
	if (ret != 0)
		WT_RET_MSG(session, ret,
		    "%s: directory-list: opendir", directory);

	for (count = 0; (dp = readdir(dirp)) != NULL;) {
		/*
		 * Skip . and ..
		 */
		if (strcmp(dp->d_name, ".") == 0 ||
		    strcmp(dp->d_name, "..") == 0)
			continue;

		/* The list of files is optionally filtered by a prefix. */
		if (prefix != NULL && !WT_PREFIX_MATCH(dp->d_name, prefix))
			continue;

		WT_ERR(__wt_realloc_def(
		    session, &dirallocsz, count + 1, &entries));
		WT_ERR(__wt_strdup(session, dp->d_name, &entries[count]));
		++count;
	}

	*dirlistp = entries;
	*countp = count;

err:	if (dirp != NULL) {
		WT_SYSCALL(closedir(dirp), tret);
		if (tret != 0) {
			__wt_err(session, tret,
			    "%s: directory-list: closedir", directory);
			if (ret == 0)
				ret = tret;
		}
	}

	if (ret == 0)
		return (0);

	WT_TRET(__wt_posix_directory_list_free(
	    file_system, wt_session, entries, count));

	WT_RET_MSG(session, ret,
	    "%s: directory-list, prefix \"%s\"",
	    directory, prefix == NULL ? "" : prefix);
}

/*
 * __wt_posix_directory_list_free --
 *	Free memory returned by __wt_posix_directory_list.
 */
int
__wt_posix_directory_list_free(WT_FILE_SYSTEM *file_system,
    WT_SESSION *wt_session, char **dirlist, uint32_t count)
{
	WT_SESSION_IMPL *session;

	WT_UNUSED(file_system);

	session = (WT_SESSION_IMPL *)wt_session;

	if (dirlist != NULL) {
		while (count > 0)
			__wt_free(session, dirlist[--count]);
		__wt_free(session, dirlist);
	}
	return (0);
}<|MERGE_RESOLUTION|>--- conflicted
+++ resolved
@@ -39,11 +39,7 @@
 	dirallocsz = 0;
 	entries = NULL;
 
-<<<<<<< HEAD
-	WT_SYSCALL_RETRY(((dirp = opendir(path)) == NULL ? -1 : 0), ret);
-=======
 	WT_SYSCALL_RETRY(((dirp = opendir(directory)) == NULL ? -1 : 0), ret);
->>>>>>> d8fb874f
 	if (ret != 0)
 		WT_RET_MSG(session, ret,
 		    "%s: directory-list: opendir", directory);
