/*-
 * Copyright (c) 2008-2012 WiredTiger, Inc.
 *	All rights reserved.
 *
 * See the file LICENSE for redistribution information.
 */

#include "wt_internal.h"

/*
 * __cursor_fix_append_next --
 *	Return the next entry on the append list.
 */
static inline int
__cursor_fix_append_next(WT_CURSOR_BTREE *cbt, int newpage)
{
	WT_ITEM *val;
	WT_SESSION_IMPL *session;
	WT_UPDATE *upd;

	session = (WT_SESSION_IMPL *)cbt->iface.session;
	val = &cbt->iface.value;

	if (newpage) {
		if ((cbt->ins = WT_SKIP_FIRST(cbt->ins_head)) == NULL)
			return (WT_NOTFOUND);
	} else
		if (cbt->recno == WT_INSERT_RECNO(cbt->ins) &&
		    (cbt->ins = WT_SKIP_NEXT(cbt->ins)) == NULL)
			return (WT_NOTFOUND);

	/*
	 * XXX
	 * Column store appends are inherently non-transactional.
	 *
	 * An "invisible" update by a concurrent or aborted transaction changes
	 * the effective end of the data.  The effect is subtle because of the
	 * blurring between deleted and empty values, but ideally we would skip
	 * all uncommitted changes "at the end" of the data.
	 */
	cbt->iface.recno = ++cbt->recno;
	if (cbt->recno < WT_INSERT_RECNO(cbt->ins) ||
	    (upd = __wt_txn_read(session, cbt->ins->upd)) == NULL) {
		cbt->v = 0;
		val->data = &cbt->v;
	} else
		val->data = WT_UPDATE_DATA(upd);
	val->size = 1;
	return (0);
}

/*
 * __cursor_fix_next --
 *	Move to the next, fixed-length column-store item.
 */
static inline int
__cursor_fix_next(WT_CURSOR_BTREE *cbt, int newpage)
{
	WT_BTREE *btree;
	WT_INSERT *ins;
	WT_ITEM *val;
	WT_SESSION_IMPL *session;
	WT_UPDATE *upd;
	uint64_t *recnop;

	session = (WT_SESSION_IMPL *)cbt->iface.session;
	btree = session->btree;

	recnop = &cbt->iface.recno;
	val = &cbt->iface.value;

	/* Initialize for each new page. */
	if (newpage) {
		cbt->last_standard_recno = __col_last_recno(cbt->page);
		if (cbt->last_standard_recno == 0)
			return (WT_NOTFOUND);
		cbt->recno = cbt->page->u.col_fix.recno;
		goto new_page;
	}

	/* Move to the next entry and return the item. */
	for (;;) {
		if (cbt->recno >= cbt->last_standard_recno)
			return (WT_NOTFOUND);
		++cbt->recno;
new_page:	*recnop = cbt->recno;

		/* Check any insert list for a matching record. */
		if ((ins = __col_insert_search_match(
		    WT_COL_UPDATE_SINGLE(cbt->page), cbt->recno)) != NULL &&
		    (upd = __wt_txn_read(session, ins->upd)) != NULL) {
			val->data = WT_UPDATE_DATA(upd);
			val->size = 1;
			return (0);
		}

		cbt->v = __bit_getv_recno(cbt->page, cbt->recno, btree->bitcnt);
		val->data = &cbt->v;
		val->size = 1;
		return (0);
	}
	/* NOTREACHED */
}

/*
 * __cursor_var_append_next --
 *	Return the next variable-length entry on the append list.
 */
static inline int
__cursor_var_append_next(WT_CURSOR_BTREE *cbt, int newpage)
{
	WT_ITEM *val;
	WT_SESSION_IMPL *session;
<<<<<<< HEAD
	WT_UPDATE *upd;
=======
>>>>>>> 61dfd2c4

	session = (WT_SESSION_IMPL *)cbt->iface.session;
	val = &cbt->iface.value;

	if (newpage) {
		cbt->ins = WT_SKIP_FIRST(cbt->ins_head);
		WT_ASSERT(session, cbt->ins != NULL);
		goto new_page;
	}

	for (;;) {
		if ((cbt->ins = WT_SKIP_NEXT(cbt->ins)) == NULL)
			return (WT_NOTFOUND);

new_page:	cbt->iface.recno = WT_INSERT_RECNO(cbt->ins);
		if ((upd = __wt_txn_read(session, cbt->ins->upd)) == NULL ||
		    WT_UPDATE_DELETED_ISSET(upd))
			continue;
		val->data = WT_UPDATE_DATA(upd);
		val->size = upd->size;
		break;
	}
	return (0);
}

/*
 * __cursor_var_next --
 *	Move to the next, variable-length column-store item.
 */
static inline int
__cursor_var_next(WT_CURSOR_BTREE *cbt, int newpage)
{
	WT_CELL *cell;
	WT_CELL_UNPACK unpack;
	WT_COL *cip;
	WT_INSERT *ins;
	WT_ITEM *val;
	WT_SESSION_IMPL *session;
	WT_UPDATE *upd;
	uint64_t *recnop;

	session = (WT_SESSION_IMPL *)cbt->iface.session;
	recnop = &cbt->iface.recno;
	val = &cbt->iface.value;

	/* Initialize for each new page. */
	if (newpage) {
		cbt->last_standard_recno = __col_last_recno(cbt->page);
		if (cbt->last_standard_recno == 0)
			return (WT_NOTFOUND);
		cbt->recno = cbt->page->u.col_var.recno;
		goto new_page;
	}

	/* Move to the next entry and return the item. */
	for (;;) {
		if (cbt->recno >= cbt->last_standard_recno)
			return (WT_NOTFOUND);
		++cbt->recno;
new_page:	*recnop = cbt->recno;

		/* Find the matching WT_COL slot. */
		if ((cip = __col_var_search(cbt->page, cbt->recno)) == NULL)
			return (WT_NOTFOUND);

		/* Check any insert list for a matching record. */
		if ((ins = __col_insert_search_match(
		    WT_COL_UPDATE(cbt->page, cip), cbt->recno)) != NULL &&
		    (upd = __wt_txn_read(session, ins->upd)) != NULL) {
			if (WT_UPDATE_DELETED_ISSET(upd))
				continue;
			val->data = WT_UPDATE_DATA(upd);
			val->size = upd->size;
			return (0);
		}

		/*
		 * If we're at the same slot as the last reference and there's
		 * no matching insert list item, re-use the return information
		 * (so encoded items with large repeat counts aren't repeatedly
		 * decoded).  Otherwise, unpack the cell and build the return
		 * information.
		 */
		if (cbt->cip_saved != cip) {
			if ((cell = WT_COL_PTR(cbt->page, cip)) == NULL)
				continue;
			__wt_cell_unpack(cell, &unpack);
			switch (unpack.type) {
			case WT_CELL_DEL:
				continue;
			case WT_CELL_VALUE:
				if (session->btree->huffman_value == NULL) {
					cbt->tmp.data = unpack.data;
					cbt->tmp.size = unpack.size;
					break;
				}
				/* FALLTHROUGH */
			default:
				WT_RET(__wt_cell_unpack_copy(
				    session, &unpack, &cbt->tmp));
			}
			cbt->cip_saved = cip;
		}
		val->data = cbt->tmp.data;
		val->size = cbt->tmp.size;
		return (0);
	}
	/* NOTREACHED */
}

/*
 * __cursor_row_next --
 *	Move to the next row-store item.
 */
static inline int
__cursor_row_next(WT_CURSOR_BTREE *cbt, int newpage)
{
	WT_ITEM *key, *val;
	WT_ROW *rip;
	WT_SESSION_IMPL *session;
	WT_UPDATE *upd;

	key = &cbt->iface.key;
	val = &cbt->iface.value;
	session = (WT_SESSION_IMPL *)cbt->iface.session;

	/*
	 * For row-store pages, we need a single item that tells us the part
	 * of the page we're walking (otherwise switching from next to prev
	 * and vice-versa is just too complicated), so we map the WT_ROW and
	 * WT_INSERT_HEAD insert array slots into a single name space: slot 1
	 * is the "smallest key insert list", slot 2 is WT_ROW[0], slot 3 is
	 * WT_INSERT_HEAD[0], and so on.  This means WT_INSERT lists are
	 * odd-numbered slots, and WT_ROW array slots are even-numbered slots.
	 *
	 * New page configuration.
	 */
	if (newpage) {
		cbt->ins_head = WT_ROW_INSERT_SMALLEST(cbt->page);
		cbt->ins = WT_SKIP_FIRST(cbt->ins_head);
		cbt->slot = 1;
		goto new_insert;
	}

	/* Move to the next entry and return the item. */
	for (;;) {
		/*
		 * Continue traversing any insert list; maintain the insert list
		 * head reference and entry count in case we switch to a cursor
		 * previous movement.
		 */
		if (cbt->ins != NULL)
			cbt->ins = WT_SKIP_NEXT(cbt->ins);

new_insert:	if (cbt->ins != NULL &&
		    (upd = __wt_txn_read(session, cbt->ins->upd)) != NULL) {
			if (WT_UPDATE_DELETED_ISSET(upd))
				continue;
			key->data = WT_INSERT_KEY(cbt->ins);
			key->size = WT_INSERT_KEY_SIZE(cbt->ins);
			val->data = WT_UPDATE_DATA(upd);
			val->size = upd->size;
			return (0);
		}

		/* Check for the end of the page. */
		if (cbt->slot >= cbt->page->entries * 2 + 1)
			return (WT_NOTFOUND);
		++cbt->slot;

		/*
		 * Odd-numbered slots configure as WT_INSERT_HEAD entries,
		 * even-numbered slots configure as WT_ROW entries.
		 */
		if (cbt->slot & 0x01) {
			cbt->ins_head =
			    WT_ROW_INSERT_SLOT(cbt->page, cbt->slot / 2 - 1);
			cbt->ins = WT_SKIP_FIRST(cbt->ins_head);
			goto new_insert;
		}
		cbt->ins_head = NULL;
		cbt->ins = NULL;

		rip = &cbt->page->u.row.d[cbt->slot / 2 - 1];
		upd = __wt_txn_read(session, WT_ROW_UPDATE(cbt->page, rip));
		if (upd != NULL && WT_UPDATE_DELETED_ISSET(upd))
			continue;

		return (__cursor_row_slot_return(cbt, rip));
	}
	/* NOTREACHED */
}

/*
 * __wt_btcur_iterate_setup --
 *	Initialize a cursor for iteration, usually based on a search.
 */
void
__wt_btcur_iterate_setup(WT_CURSOR_BTREE *cbt, int next)
{
	WT_PAGE *page;

	WT_UNUSED(next);

	/*
	 * We don't currently have to do any setup when we switch between next
	 * and prev calls, but I'm sure we will someday -- I'm leaving support
	 * here for both flags for that reason.
	 */
	F_SET(cbt, WT_CBT_ITERATE_NEXT | WT_CBT_ITERATE_PREV);

	/*
	 * If we don't have a search page, then we're done, we're starting at
	 * the beginning or end of the tree, not as a result of a search.
	 */
	if ((page = cbt->page) == NULL)
		return;

	if (page->type == WT_PAGE_ROW_LEAF) {
		/*
		 * For row-store pages, we need a single item that tells us the
		 * part of the page we're walking (otherwise switching from next
		 * to prev and vice-versa is just too complicated), so we map
		 * the WT_ROW and WT_INSERT_HEAD insert array slots into a
		 * single name space: slot 1 is the "smallest key insert list",
		 * slot 2 is WT_ROW[0], slot 3 is WT_INSERT_HEAD[0], and so on.
		 * This means WT_INSERT lists are odd-numbered slots, and WT_ROW
		 * array slots are even-numbered slots.
		 *
		 * !!!
		 * I'm re-using WT_CURSOR_BTREE->slot for this purpose, which
		 * means that WT_CURSOR_BTREE->slot is now useless outside of
		 * cursor next/prev.  If that turns out to be a bad idea because
		 * we need the original value of WT_CURSOR_BTREE->slot after a
		 * next/prev call, switch to another field to hold the iteration
		 * slot.
		 */
		cbt->slot = (cbt->slot + 1) * 2;
		if (cbt->ins_head != NULL) {
			if (cbt->ins_head == WT_ROW_INSERT_SMALLEST(page))
				cbt->slot = 1;
			else
				cbt->slot += 1;
		}
	} else {
		/*
		 * For column-store pages, calculate the largest record on the
		 * page.
		 */
		cbt->last_standard_recno = __col_last_recno(page);

		/* If we're traversing the append list, set the reference. */
		if (cbt->ins_head != NULL &&
		    cbt->ins_head == WT_COL_APPEND(page))
			F_SET(cbt, WT_CBT_ITERATE_APPEND);
	}
}

/*
 * __wt_btcur_next --
 *	Move to the next record in the tree.
 */
int
__wt_btcur_next(WT_CURSOR_BTREE *cbt)
{
	WT_DECL_RET;
	WT_SESSION_IMPL *session;
	int newpage;

	session = (WT_SESSION_IMPL *)cbt->iface.session;
	WT_BSTAT_INCR(session, cursor_read_next);

	__cursor_func_init(cbt, 0);

	/*
	 * If we aren't already iterating in the right direction, there's
	 * some setup to do.
	 */
	if (!F_ISSET(cbt, WT_CBT_ITERATE_NEXT))
		__wt_btcur_iterate_setup(cbt, 1);

	/*
	 * Walk any page we're holding until the underlying call returns not-
	 * found.  Then, move to the next page, until we reach the end of the
	 * file.
	 */
	for (newpage = 0;; newpage = 1) {
		if (F_ISSET(cbt, WT_CBT_ITERATE_APPEND)) {
			switch (cbt->page->type) {
			case WT_PAGE_COL_FIX:
				ret = __cursor_fix_append_next(cbt, newpage);
				break;
			case WT_PAGE_COL_VAR:
				ret = __cursor_var_append_next(cbt, newpage);
				break;
			WT_ILLEGAL_VALUE(session);
			}
			if (ret == 0)
				break;
			F_CLR(cbt, WT_CBT_ITERATE_APPEND);
			if (ret != WT_NOTFOUND)
				break;
		} else if (cbt->page != NULL) {
			switch (cbt->page->type) {
			case WT_PAGE_COL_FIX:
				ret = __cursor_fix_next(cbt, newpage);
				break;
			case WT_PAGE_COL_VAR:
				ret = __cursor_var_next(cbt, newpage);
				break;
			case WT_PAGE_ROW_LEAF:
				ret = __cursor_row_next(cbt, newpage);
				break;
			WT_ILLEGAL_VALUE(session);
			}
			if (ret != WT_NOTFOUND)
				break;

			/*
			 * The last page in a column-store has appended entries.
			 * We handle it separately from the usual cursor code:
			 * it's only that one page and it's in a simple format.
			 */
			if (cbt->page->type != WT_PAGE_ROW_LEAF &&
			    (cbt->ins_head =
			    WT_COL_APPEND(cbt->page)) != NULL) {
				F_SET(cbt, WT_CBT_ITERATE_APPEND);
				continue;
			}
		}

		do {
			WT_ERR(__wt_tree_np(session, &cbt->page, 0, 1));
			WT_ERR_TEST(cbt->page == NULL, WT_NOTFOUND);
		} while (
		    cbt->page->type == WT_PAGE_COL_INT ||
		    cbt->page->type == WT_PAGE_ROW_INT);
	}

err:	__cursor_func_resolve(cbt, ret);
	return (ret);
}<|MERGE_RESOLUTION|>--- conflicted
+++ resolved
@@ -111,10 +111,7 @@
 {
 	WT_ITEM *val;
 	WT_SESSION_IMPL *session;
-<<<<<<< HEAD
 	WT_UPDATE *upd;
-=======
->>>>>>> 61dfd2c4
 
 	session = (WT_SESSION_IMPL *)cbt->iface.session;
 	val = &cbt->iface.value;
