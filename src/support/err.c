--- conflicted
+++ resolved
@@ -514,18 +514,6 @@
 {
 	WT_CONNECTION_IMPL *conn;
 
-<<<<<<< HEAD
-	conn = S2C(session);
-
-	/*
-	 * If the connection has already be marked for panic, just return the
-	 * error.
-	 */
-	if (F_ISSET(conn, WT_CONN_PANIC))
-		return (WT_PANIC);
-
-	F_SET(conn, WT_CONN_PANIC);
-=======
 	/*
 	 * !!!
 	 * This function MUST handle a NULL WT_SESSION_IMPL handle.
@@ -541,7 +529,6 @@
 		F_SET(conn, WT_CONN_PANIC);
 	}
 
->>>>>>> 24ef67ba
 	__wt_err(session, WT_PANIC, "the process must exit and restart");
 
 #if defined(HAVE_DIAGNOSTIC)
