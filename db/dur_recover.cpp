// @file dur_recover.cpp crash recovery via the journal

/**
*    Copyright (C) 2009 10gen Inc.
*
*    This program is free software: you can redistribute it and/or  modify
*    it under the terms of the GNU Affero General Public License, version 3,
*    as published by the Free Software Foundation.
*
*    This program is distributed in the hope that it will be useful,
*    but WITHOUT ANY WARRANTY; without even the implied warranty of
*    MERCHANTABILITY or FITNESS FOR A PARTICULAR PURPOSE.  See the
*    GNU Affero General Public License for more details.
*
*    You should have received a copy of the GNU Affero General Public License
*    along with this program.  If not, see <http://www.gnu.org/licenses/>.
*/

#include "pch.h"

#if defined(_DURABLE)

#include "dur.h"
#include "dur_journal.h"
<<<<<<< HEAD
#include "../util/mongoutils/str.h"

using namespace mongoutils;
=======
#include "bufreader.h"
>>>>>>> b08dcf6e

namespace mongo { 

    namespace dur { 

        void removeJournalFiles();
        path getJournalDir();

        /** get journal filenames, in order. throws if unexpected content found */
        static void getFiles(path dir, vector<path>& files) { 
            map<unsigned,path> m;
            for ( filesystem::directory_iterator i( dir );
                  i != filesystem::directory_iterator(); 
                  ++i ) {
                filesystem::path filepath = *i;
                string fileName = filesystem::path(*i).leaf();
                if( str::startsWith(fileName, "j._") ) {
                    unsigned u = str::toUnsigned( str::after(fileName, '_') );
                    if( m.count(u) ) { 
                        uasserted(10000, str::stream() << "unexpected files in journal directory " << dir.string() << " : " << fileName);
                    }
                    if( !m.empty() && !m.count(u-1) ) { 
                        uasserted(10000, 
                            str::stream() << "unexpected file in journal directory " << dir.string() 
                            << " : " << fileName << " : can't find its preceeding file");
                    }
                    m.insert( pair<unsigned,path>(u,filepath) );
                }
            }
            for( map<unsigned,path>::iterator i = m.begin(); i != m.end(); ++i ) 
                files.push_back(i->second);
        }

        /** call go() to execute a recovery 
        */
        class RecoveryJob : boost::noncopyable { 
        public:
            void go(vector<path>& files);
        private:
            bool _apply(void *, void *end);
            void apply(path journalfile);
            void close();
        };

        /** @param p start of the memory mapped file
            @param end end of the memory mapped file
            @return true if this is detected to be the last file (ends abruptly) 
        */
        bool RecoveryJob::_apply(void *p, void *end) {
            JHeader *h = (JHeader *) p;
            if( end < h+1 )
                return true;
            log() << h->ts << endl;
            log() << h->dbpath << endl;

            unsigned n = 0;
            JSectHeader *sect = (JSectHeader *) (h+1);
            while( 1 ) {
                JEntry *e = (JEntry*) (sect+1);
                if( end < e ) 
                    return true;
                unsigned len = sect->len;

                char *p = ((char *)sect) + len;
                if( end < p ) 
                    return true;

                JSectFooter *f = (JSectFooter *) (p-sizeof(JSectFooter));
                assert( f > (void*) e );

                // ...
            }

            return false;
        }

        void RecoveryJob::apply(path journalfile) {
            MemoryMappedFile f;
            void *p = f.mapWithOptions(journalfile.string().c_str(), MongoFile::READONLY | MongoFile::SEQUENTIAL);
            assert(p);
            _apply(p, ((char *)p)+f.length());
        }

        void RecoveryJob::close() { 
            MongoFile::flushAll(true);
            // ...
        }
        
        void RecoveryJob::go(vector<path>& files) { 
            log() << "recovery begin" << endl;

            for( vector<path>::iterator i = files.begin(); i != files.end(); ++i ) { 
                apply(*i);
            }

            close();
            log() << "recovery cleaning up" << endl;
            removeJournalFiles();
            log() << "recovery done" << endl;
        }

        /** recover from a crash
            throws on error 
        */
        void recover() { 
            assert( durable );

            filesystem::path p = getJournalDir();
            if( !exists(p) ) { 
                log() << "directory " << p.string() << " does not exist, there will be no recovery startup step" << endl;
                return;
            }

            vector<path> files;
            getFiles(p, files);

            if( files.empty() ) { 
                log() << "recovery : no journal files present, no recovery needed" << endl;
                return;
            }

            RecoveryJob j;
            j.go(files);
       }

    } // namespace dur

} // namespace mongo

#endif<|MERGE_RESOLUTION|>--- conflicted
+++ resolved
@@ -22,17 +22,33 @@
 
 #include "dur.h"
 #include "dur_journal.h"
-<<<<<<< HEAD
+#include "namespace.h"
 #include "../util/mongoutils/str.h"
+#include "bufreader.h"
+#include "pdfile.h"
+#include "database.h"
+#include "db.h"
+#include "../util/unittest.h"
 
 using namespace mongoutils;
-=======
-#include "bufreader.h"
->>>>>>> b08dcf6e
 
 namespace mongo { 
 
     namespace dur { 
+
+        class BufReaderUnitTest : public UnitTest {
+        public:
+            void run() { 
+                BufReader r("abcdabcdabcd", 12);
+                char x;
+                struct Y { int a,b; } y;
+                r.read(x); cout << x; // a
+                assert( x == 'a' );
+                r.read(y);
+                r.read(x); 
+                assert( x == 'b' );
+            }
+        } brunittest;
 
         void removeJournalFiles();
         path getJournalDir();
@@ -48,10 +64,10 @@
                 if( str::startsWith(fileName, "j._") ) {
                     unsigned u = str::toUnsigned( str::after(fileName, '_') );
                     if( m.count(u) ) { 
-                        uasserted(10000, str::stream() << "unexpected files in journal directory " << dir.string() << " : " << fileName);
+                        uasserted(13531, str::stream() << "unexpected files in journal directory " << dir.string() << " : " << fileName);
                     }
                     if( !m.empty() && !m.count(u-1) ) { 
-                        uasserted(10000, 
+                        uasserted(13532, 
                             str::stream() << "unexpected file in journal directory " << dir.string() 
                             << " : " << fileName << " : can't find its preceeding file");
                     }
@@ -62,78 +78,203 @@
                 files.push_back(i->second);
         }
 
-        /** call go() to execute a recovery 
+         struct FullyQualifiedJournalEntry { 
+            const char *dbName;
+            unsigned len;
+            int fileNo;
+            const char *data;
+        };
+
+        /** read through the memory mapped data of a journal file (journal/j._<n> file)
+            throws 
+        */
+        class JournalIterator : boost::noncopyable {
+        public:
+            JournalIterator(void *p, unsigned len) : _br(p, len) {
+                _needHeader = true;
+                *_lastDbName = 0;
+
+                JHeader h;
+                _br.read(h); // read/skip file header
+            }
+
+            bool atEof() const { return _br.atEof(); }
+
+            /** get the next entry from the log.  this function parses and combines JDbContext and JEntry's.
+             *  @return true if got an entry.  false at successful end of section (and no entry returned).
+             *  throws on premature end of section. 
+             */
+            bool next(FullyQualifiedJournalEntry& e) { 
+                if( _needHeader ) {
+                    JSectHeader h;
+                    _br.read(h);
+                    _needHeader = false;
+                }
+
+                unsigned len;
+                _br.read(len);
+                if( len >= JEntry::Sentinel_Min ) { 
+                    if( len == JEntry::Sentinel_Footer ) { 
+                        _needHeader = true;
+                        _br.skip(sizeof(JSectFooter) - 4);
+                        return false;
+                    }
+
+                    // JDbContext
+                    assert( len == JEntry::Sentinel_Context );
+                    char c;
+                    char *p = _lastDbName;
+                    char *end = p + Namespace::MaxNsLen;
+                    while( 1 ) { 
+                        _br.read(c);
+                        *p++ = c;
+                        if( c == 0 )
+                            break;
+                        if( p >= end ) { 
+                            /* this shouldn't happen, even if log is truncated. */
+                            log() << _br.offset() << endl;
+                            uasserted(13533, "problem processing journal file during recovery");
+                        }
+                    }
+
+                    _br.read(len);
+                }
+
+                // now do JEntry
+                assert( len && len < JEntry::Sentinel_Min );
+                e.dbName = _lastDbName;
+                e.len = len;
+                _br.read(e.fileNo);
+                e.data = (const char *) _br.skip(len);
+                return true;
+            }
+        private:
+            bool _needHeader;
+            BufReader _br;
+            char _lastDbName[Namespace::MaxNsLen];
+        };
+
+       /** call go() to execute a recovery from existing journal files.
         */
         class RecoveryJob : boost::noncopyable { 
         public:
             void go(vector<path>& files);
+            ~RecoveryJob();
         private:
-            bool _apply(void *, void *end);
-            void apply(path journalfile);
+            void __apply(const vector<FullyQualifiedJournalEntry> &entries);
+            bool _apply(void *, unsigned len);
+            bool apply(path journalfile);
             void close();
+
+            /** retrieve the mmap pointer for the specified dbName plus file number 
+                open if not yet open
+            */
+            void* ptr(const char *dbName, int fileNo);
+
+            map< pair<int,string>, void* > _fileToPtr;
+            list< MemoryMappedFile* > _files;
         };
+        
+        /** retrieve the mmap pointer for the specified dbName plus file number 
+            open if not yet open
+        */
+        void* RecoveryJob::ptr(const char *dbName, int fileNo) {
+            void *&p = _fileToPtr[ pair<int,string>(fileNo,dbName) ];
+            if( p )
+                return p;
+
+            MemoryMappedFile *f = new MemoryMappedFile();
+            _files.push_back(f);
+            stringstream ss;
+            ss << dbName << '.';
+            if( fileNo < 0 )
+                ss << "ns";
+            else 
+                ss << fileNo;
+            /* todo: need to create file here if DNE. need to know what its length should be for that though. */
+            p = f->map(ss.str().c_str());
+            uassert(13534, str::stream() << "recovery error couldn't open " << ss.str(), p);
+            return p;
+        }
+
+        RecoveryJob::~RecoveryJob() { 
+            if( !_files.empty() )
+                close();
+        }
+
+        void RecoveryJob::close() { 
+            log() << "recover flush" << endl;
+            MongoFile::flushAll(true);
+            log() << "recover close" << endl;
+            for( list<MemoryMappedFile*>::iterator i = _files.begin(); i != _files.end(); ++i ) {
+                delete *i;
+            }
+            _files.clear();
+            _fileToPtr.clear();
+        }
+        
+        void RecoveryJob::__apply(const vector<FullyQualifiedJournalEntry> &entries) { 
+            for( vector<FullyQualifiedJournalEntry>::const_iterator i = entries.begin(); i != entries.end(); ++i ) { 
+                const FullyQualifiedJournalEntry& e = *i;
+                memcpy(ptr(e.dbName, e.fileNo), e.data, e.len);
+            }            
+        }
 
         /** @param p start of the memory mapped file
-            @param end end of the memory mapped file
             @return true if this is detected to be the last file (ends abruptly) 
         */
-        bool RecoveryJob::_apply(void *p, void *end) {
-            JHeader *h = (JHeader *) p;
-            if( end < h+1 )
-                return true;
-            log() << h->ts << endl;
-            log() << h->dbpath << endl;
-
-            unsigned n = 0;
-            JSectHeader *sect = (JSectHeader *) (h+1);
-            while( 1 ) {
-                JEntry *e = (JEntry*) (sect+1);
-                if( end < e ) 
-                    return true;
-                unsigned len = sect->len;
-
-                char *p = ((char *)sect) + len;
-                if( end < p ) 
-                    return true;
-
-                JSectFooter *f = (JSectFooter *) (p-sizeof(JSectFooter));
-                assert( f > (void*) e );
-
-                // ...
-            }
-
-            return false;
-        }
-
-        void RecoveryJob::apply(path journalfile) {
+        bool RecoveryJob::_apply(void *p, unsigned len) {
+            JournalIterator i(p, len);
+            vector<FullyQualifiedJournalEntry> entries;
+
+            try {
+                while( 1 ) { 
+                    entries.clear();
+                    FullyQualifiedJournalEntry e;
+                    while( i.next(e) )
+                        entries.push_back(e);
+                    __apply(entries);
+                    if( i.atEof() )
+                        break;
+                }
+            }
+            catch( BufReader::eof& ) { 
+                return true; // abrupt end
+            }
+
+            return false; // non-abrupt end
+        }
+
+        bool RecoveryJob::apply(path journalfile) {
+            log() << "recover " << journalfile.string() << endl;
             MemoryMappedFile f;
             void *p = f.mapWithOptions(journalfile.string().c_str(), MongoFile::READONLY | MongoFile::SEQUENTIAL);
             assert(p);
-            _apply(p, ((char *)p)+f.length());
-        }
-
-        void RecoveryJob::close() { 
-            MongoFile::flushAll(true);
-            // ...
-        }
-        
+            return _apply(p, (unsigned) f.length());
+        }
+
         void RecoveryJob::go(vector<path>& files) { 
-            log() << "recovery begin" << endl;
-
-            for( vector<path>::iterator i = files.begin(); i != files.end(); ++i ) { 
-                apply(*i);
+            log() << "recover begin" << endl;
+
+            for( unsigned i = 0; i != files.size(); ++i ) { 
+                bool abruptEnd = apply(files[i]);
+                if( abruptEnd && i+1 < files.size() ) { 
+                    log() << "recover error: abrupt end to file " << files[i].string() << ", yet it isn't the last journal file" << endl;
+                    close();
+                    uasserted(13535, "recover abrupt journal file end");
+                }
             }
 
             close();
-            log() << "recovery cleaning up" << endl;
+            log() << "recover cleaning up" << endl;
             removeJournalFiles();
-            log() << "recovery done" << endl;
+            log() << "recover done" << endl;
         }
 
         /** recover from a crash
             throws on error 
         */
-        void recover() { 
+        void /*dur::*/recover() { 
             assert( durable );
 
             filesystem::path p = getJournalDir();
@@ -142,16 +283,16 @@
                 return;
             }
 
-            vector<path> files;
-            getFiles(p, files);
-
-            if( files.empty() ) { 
-                log() << "recovery : no journal files present, no recovery needed" << endl;
+            vector<path> journalFiles;
+            getFiles(p, journalFiles);
+
+            if( journalFiles.empty() ) { 
+                log() << "recover : no journal files present, no recovery needed" << endl;
                 return;
             }
 
             RecoveryJob j;
-            j.go(files);
+            j.go(journalFiles);
        }
 
     } // namespace dur
